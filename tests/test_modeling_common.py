--- conflicted
+++ resolved
@@ -624,8 +624,6 @@
             return
 
         for model_class in self.all_model_classes:
-<<<<<<< HEAD
-=======
             (
                 config,
                 inputs_dict,
@@ -633,7 +631,6 @@
             config.use_cache = False
             config.return_dict = True
 
->>>>>>> 5590eadc
             if (
                 model_class.__name__
                 in [
@@ -644,16 +641,10 @@
             ):
                 continue
 
-<<<<<<< HEAD
-            config, inputs_dict = self.model_tester.prepare_config_and_inputs_for_common()
-            config.use_cache = False
-            config.return_dict = True
-=======
             (
                 config,
                 inputs_dict,
             ) = self.model_tester.prepare_config_and_inputs_for_common()
->>>>>>> 5590eadc
             model = model_class(config)
 
             model.to(torch_device)
@@ -891,17 +882,15 @@
         configs_no_init = _config_zero_init(config)  # To be sure we have no Nan
         configs_no_init.torchscript = True
         for model_class in self.all_model_classes:
-<<<<<<< HEAD
             for attn_implementation in ["eager", "sdpa"]:
                 if attn_implementation == "sdpa" and (not model_class._supports_sdpa or not is_torch_sdpa_available()):
                     continue
-=======
-            model = model_class(config=configs_no_init)
-            model.to(torch_device)
-            model.eval()
-            inputs = self._prepare_for_class(inputs_dict, model_class)
-
-            main_input_name = model_class.main_input_name
+
+                configs_no_init._attn_implementation = attn_implementation
+                model = model_class(config=configs_no_init)
+                model.to(torch_device)
+                model.eval()
+                inputs = self._prepare_for_class(inputs_dict, model_class)
 
             try:
                 if model.config.is_encoder_decoder:
@@ -946,15 +935,9 @@
                     traced_model = torch.jit.trace(model, main_input)
             except RuntimeError:
                 self.fail("Couldn't trace module.")
->>>>>>> 5590eadc
-
-                configs_no_init._attn_implementation = attn_implementation
-                model = model_class(config=configs_no_init)
-                model.to(torch_device)
-                model.eval()
-                inputs = self._prepare_for_class(inputs_dict, model_class)
-
-                main_input_name = model_class.main_input_name
+
+            with tempfile.TemporaryDirectory() as tmp_dir_name:
+                pt_file_name = os.path.join(tmp_dir_name, "traced_model.pt")
 
                 try:
                     if model.config.is_encoder_decoder:
@@ -3485,18 +3468,12 @@
 
             with tempfile.TemporaryDirectory() as tmpdirname:
                 model.save_pretrained(tmpdirname)
-<<<<<<< HEAD
-                model = model_class.from_pretrained(tmpdirname, torch_dtype=torch.float16, low_cpu_mem_usage=True).to(
-                    torch_device
-                )
-=======
                 model = model_class.from_pretrained(
                     tmpdirname,
                     torch_dtype=torch.float16,
                     use_flash_attention_2=False,
                     low_cpu_mem_usage=True,
                 ).to(torch_device)
->>>>>>> 5590eadc
 
                 dummy_input = inputs_dict[model.main_input_name]
                 if dummy_input.dtype in [torch.float32, torch.bfloat16]:
@@ -3517,11 +3494,7 @@
                 model = model_class.from_pretrained(
                     tmpdirname,
                     torch_dtype=torch.float16,
-<<<<<<< HEAD
-                    attn_implementation="flash_attention_2",
-=======
                     use_flash_attention_2=True,
->>>>>>> 5590eadc
                     low_cpu_mem_usage=True,
                 ).to(torch_device)
 
@@ -3552,18 +3525,12 @@
 
             with tempfile.TemporaryDirectory() as tmpdirname:
                 model.save_pretrained(tmpdirname)
-<<<<<<< HEAD
-                model = model_class.from_pretrained(tmpdirname, torch_dtype=torch.float16, low_cpu_mem_usage=True).to(
-                    torch_device
-                )
-=======
                 model = model_class.from_pretrained(
                     tmpdirname,
                     torch_dtype=torch.float16,
                     use_flash_attention_2=False,
                     low_cpu_mem_usage=True,
                 ).to(torch_device)
->>>>>>> 5590eadc
 
                 dummy_input = inputs_dict[model.main_input_name]
                 if dummy_input.dtype in [torch.float32, torch.bfloat16]:
@@ -3584,11 +3551,7 @@
                 model = model_class.from_pretrained(
                     tmpdirname,
                     torch_dtype=torch.float16,
-<<<<<<< HEAD
-                    attn_implementation="flash_attention_2",
-=======
                     use_flash_attention_2=True,
->>>>>>> 5590eadc
                     low_cpu_mem_usage=True,
                 ).to(torch_device)
 
