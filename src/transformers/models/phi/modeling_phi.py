# coding=utf-8
# Copyright 2023 Microsoft and the HuggingFace Inc. team. All rights reserved.
#
# Licensed under the Apache License, Version 2.0 (the "License");
# you may not use this file except in compliance with the License.
# You may obtain a copy of the License at
#
#     http://www.apache.org/licenses/LICENSE-2.0
#
# Unless required by applicable law or agreed to in writing, software
# distributed under the License is distributed on an "AS IS" BASIS,
# WITHOUT WARRANTIES OR CONDITIONS OF ANY KIND, either express or implied.
# See the License for the specific language governing permissions and
# limitations under the License.

""" PyTorch Phi model."""


import math
import warnings
from typing import List, Optional, Tuple, Union

import torch
import torch.nn.functional as F
import torch.utils.checkpoint
from torch import nn
from torch.nn import BCEWithLogitsLoss, CrossEntropyLoss, MSELoss

from ...activations import ACT2FN
from ...cache_utils import Cache, DynamicCache
from ...modeling_attn_mask_utils import _prepare_4d_causal_attention_mask
from ...modeling_outputs import (
    BaseModelOutputWithPast,
    CausalLMOutputWithPast,
    SequenceClassifierOutputWithPast,
    TokenClassifierOutput,
)
from ...modeling_utils import PreTrainedModel
from ...utils import (
    add_code_sample_docstrings,
    add_start_docstrings,
    add_start_docstrings_to_model_forward,
    is_flash_attn_2_available,
    is_flash_attn_greater_or_equal_2_10,
    logging,
    replace_return_docstrings,
)
from .configuration_phi import PhiConfig


if is_flash_attn_2_available():
    from flash_attn import flash_attn_func, flash_attn_varlen_func
    from flash_attn.bert_padding import index_first_axis, pad_input, unpad_input  # noqa


logger = logging.get_logger(__name__)

_CHECKPOINT_FOR_DOC = "susnato/phi-1_dev"
_CONFIG_FOR_DOC = "PhiConfig"

PHI_PRETRAINED_MODEL_ARCHIVE_LIST = [
    "susnato/phi-1_dev",
    "susnato/phi-1_5_dev",
    # See all Phi models at https://huggingface.co/models?filter=phi
]


# Copied from transformers.models.llama.modeling_llama._get_unpad_data
def _get_unpad_data(attention_mask):
    seqlens_in_batch = attention_mask.sum(dim=-1, dtype=torch.int32)
    indices = torch.nonzero(attention_mask.flatten(), as_tuple=False).flatten()
    max_seqlen_in_batch = seqlens_in_batch.max().item()
    cu_seqlens = F.pad(torch.cumsum(seqlens_in_batch, dim=0, dtype=torch.torch.int32), (1, 0))
    return (
        indices,
        cu_seqlens,
        max_seqlen_in_batch,
    )


# Copied from transformers.models.llama.modeling_llama.LlamaRotaryEmbedding with Llama->Phi
class PhiRotaryEmbedding(nn.Module):
    def __init__(self, dim, max_position_embeddings=2048, base=10000, device=None):
        super().__init__()

        self.dim = dim
        self.max_position_embeddings = max_position_embeddings
        self.base = base
        inv_freq = 1.0 / (self.base ** (torch.arange(0, self.dim, 2).float().to(device) / self.dim))
        self.register_buffer("inv_freq", inv_freq, persistent=False)

        # Build here to make `torch.jit.trace` work.
        self._set_cos_sin_cache(
            seq_len=max_position_embeddings, device=self.inv_freq.device, dtype=torch.get_default_dtype()
        )

    def _set_cos_sin_cache(self, seq_len, device, dtype):
        self.max_seq_len_cached = seq_len
        t = torch.arange(self.max_seq_len_cached, device=device, dtype=self.inv_freq.dtype)

        freqs = torch.outer(t, self.inv_freq)
        # Different from paper, but it uses a different permutation in order to obtain the same calculation
        emb = torch.cat((freqs, freqs), dim=-1)
        self.register_buffer("cos_cached", emb.cos().to(dtype), persistent=False)
        self.register_buffer("sin_cached", emb.sin().to(dtype), persistent=False)

    def forward(self, x, seq_len=None):
        # x: [bs, num_attention_heads, seq_len, head_size]
        if seq_len > self.max_seq_len_cached:
            self._set_cos_sin_cache(seq_len=seq_len, device=x.device, dtype=x.dtype)

        return (
            self.cos_cached[:seq_len].to(dtype=x.dtype),
            self.sin_cached[:seq_len].to(dtype=x.dtype),
        )


# Copied from transformers.models.llama.modeling_llama.LlamaLinearScalingRotaryEmbedding with Llama->Phi
class PhiLinearScalingRotaryEmbedding(PhiRotaryEmbedding):
    """PhiRotaryEmbedding extended with linear scaling. Credits to the Reddit user /u/kaiokendev"""

    def __init__(self, dim, max_position_embeddings=2048, base=10000, device=None, scaling_factor=1.0):
        self.scaling_factor = scaling_factor
        super().__init__(dim, max_position_embeddings, base, device)

    def _set_cos_sin_cache(self, seq_len, device, dtype):
        self.max_seq_len_cached = seq_len
        t = torch.arange(self.max_seq_len_cached, device=device, dtype=self.inv_freq.dtype)
        t = t / self.scaling_factor

        freqs = torch.outer(t, self.inv_freq)
        # Different from paper, but it uses a different permutation in order to obtain the same calculation
        emb = torch.cat((freqs, freqs), dim=-1)
        self.register_buffer("cos_cached", emb.cos().to(dtype), persistent=False)
        self.register_buffer("sin_cached", emb.sin().to(dtype), persistent=False)


# Copied from transformers.models.llama.modeling_llama.LlamaDynamicNTKScalingRotaryEmbedding with Llama->Phi
class PhiDynamicNTKScalingRotaryEmbedding(PhiRotaryEmbedding):
    """PhiRotaryEmbedding extended with Dynamic NTK scaling. Credits to the Reddit users /u/bloc97 and /u/emozilla"""

    def __init__(self, dim, max_position_embeddings=2048, base=10000, device=None, scaling_factor=1.0):
        self.scaling_factor = scaling_factor
        super().__init__(dim, max_position_embeddings, base, device)

    def _set_cos_sin_cache(self, seq_len, device, dtype):
        self.max_seq_len_cached = seq_len

        if seq_len > self.max_position_embeddings:
            base = self.base * (
                (self.scaling_factor * seq_len / self.max_position_embeddings) - (self.scaling_factor - 1)
            ) ** (self.dim / (self.dim - 2))
            inv_freq = 1.0 / (base ** (torch.arange(0, self.dim, 2).float().to(device) / self.dim))
            self.register_buffer("inv_freq", inv_freq, persistent=False)

        t = torch.arange(self.max_seq_len_cached, device=device, dtype=self.inv_freq.dtype)

        freqs = torch.outer(t, self.inv_freq)
        # Different from paper, but it uses a different permutation in order to obtain the same calculation
        emb = torch.cat((freqs, freqs), dim=-1)
        self.register_buffer("cos_cached", emb.cos().to(dtype), persistent=False)
        self.register_buffer("sin_cached", emb.sin().to(dtype), persistent=False)


# Copied from transformers.models.llama.modeling_llama.rotate_half
def rotate_half(x):
    """Rotates half the hidden dims of the input."""
    x1 = x[..., : x.shape[-1] // 2]
    x2 = x[..., x.shape[-1] // 2 :]
    return torch.cat((-x2, x1), dim=-1)


# Copied from transformers.models.llama.modeling_llama.apply_rotary_pos_emb
def apply_rotary_pos_emb(q, k, cos, sin, position_ids, unsqueeze_dim=1):
    """Applies Rotary Position Embedding to the query and key tensors.

    Args:
        q (`torch.Tensor`): The query tensor.
        k (`torch.Tensor`): The key tensor.
        cos (`torch.Tensor`): The cosine part of the rotary embedding.
        sin (`torch.Tensor`): The sine part of the rotary embedding.
        position_ids (`torch.Tensor`):
            The position indices of the tokens corresponding to the query and key tensors. For example, this can be
            used to pass offsetted position ids when working with a KV-cache.
        unsqueeze_dim (`int`, *optional*, defaults to 1):
            The 'unsqueeze_dim' argument specifies the dimension along which to unsqueeze cos[position_ids] and
            sin[position_ids] so that they can be properly broadcasted to the dimensions of q and k. For example, note
            that cos[position_ids] and sin[position_ids] have the shape [batch_size, seq_len, head_dim]. Then, if q and
            k have the shape [batch_size, heads, seq_len, head_dim], then setting unsqueeze_dim=1 makes
            cos[position_ids] and sin[position_ids] broadcastable to the shapes of q and k. Similarly, if q and k have
            the shape [batch_size, seq_len, heads, head_dim], then set unsqueeze_dim=2.
    Returns:
        `tuple(torch.Tensor)` comprising of the query and key tensors rotated using the Rotary Position Embedding.
    """
    cos = cos[position_ids].unsqueeze(unsqueeze_dim)
    sin = sin[position_ids].unsqueeze(unsqueeze_dim)
    q_embed = (q * cos) + (rotate_half(q) * sin)
    k_embed = (k * cos) + (rotate_half(k) * sin)
    return q_embed, k_embed


# Copied from transformers.models.clip.modeling_clip.CLIPMLP with CLIP->Phi
class PhiMLP(nn.Module):
    def __init__(self, config):
        super().__init__()
        self.config = config
        self.activation_fn = ACT2FN[config.hidden_act]
        self.fc1 = nn.Linear(config.hidden_size, config.intermediate_size)
        self.fc2 = nn.Linear(config.intermediate_size, config.hidden_size)

    def forward(self, hidden_states: torch.Tensor) -> torch.Tensor:
        hidden_states = self.fc1(hidden_states)
        hidden_states = self.activation_fn(hidden_states)
        hidden_states = self.fc2(hidden_states)
        return hidden_states


# Copied from transformers.models.persimmon.modeling_persimmon.PersimmonAttention with Persimmon->Phi,persimmon->phi
class PhiAttention(nn.Module):
    """Multi-headed attention from 'Attention Is All You Need' paper"""

    def __init__(self, config: PhiConfig, layer_idx: Optional[int] = None):
        super().__init__()
        self.config = config
        self.layer_idx = layer_idx
        if layer_idx is None:
            logger.warning_once(
                f"Instantiating {self.__class__.__name__} without passing `layer_idx` is not recommended and will "
                "to errors during the forward call, if caching is used. Please make sure to provide a `layer_idx` "
                "when creating this class."
            )

        self.hidden_size = config.hidden_size
        self.num_heads = config.num_attention_heads
        self.head_dim = self.hidden_size // self.num_heads
        self.max_position_embeddings = config.max_position_embeddings
        self.rope_theta = config.rope_theta
        self.partial_rotary_factor = config.partial_rotary_factor
        self.is_causal = True
<<<<<<< HEAD
=======
        # self.attention_dropout = config.attention_dropout
>>>>>>> 5590eadc

        if (self.head_dim * self.num_heads) != self.hidden_size:
            raise ValueError(
                f"hidden_size must be divisible by num_heads (got `hidden_size`: {self.hidden_size}"
                f" and `num_heads`: {self.num_heads})."
            )
        self.query_key_value = nn.Linear(self.hidden_size, 3 * self.hidden_size, bias=True)
        self.dense = nn.Linear(self.num_heads * self.head_dim, self.hidden_size, bias=True)
        self.qk_layernorm = config.qk_layernorm

        if self.qk_layernorm:
            self.q_layernorm = nn.LayerNorm(
                config.hidden_size // self.num_heads,
                eps=config.layer_norm_eps,
                elementwise_affine=True,
            )
            self.k_layernorm = nn.LayerNorm(
                config.hidden_size // self.num_heads,
                eps=config.layer_norm_eps,
                elementwise_affine=True,
            )
        self.attention_dropout = nn.Dropout(config.attention_dropout)
        self._init_rope()

    def _init_rope(self):
        if self.config.rope_scaling is None:
            self.rotary_emb = PhiRotaryEmbedding(
                int(self.partial_rotary_factor * self.head_dim),
                max_position_embeddings=self.max_position_embeddings,
                base=self.rope_theta,
            )
        else:
            scaling_type = self.config.rope_scaling["type"]
            scaling_factor = self.config.rope_scaling["factor"]
            if scaling_type == "linear":
                self.rotary_emb = PhiLinearScalingRotaryEmbedding(
                    int(self.partial_rotary_factor * self.head_dim),
                    max_position_embeddings=self.max_position_embeddings,
                    scaling_factor=scaling_factor,
                    base=self.rope_theta,
                )
            elif scaling_type == "dynamic":
                self.rotary_emb = PhiDynamicNTKScalingRotaryEmbedding(
                    int(self.partial_rotary_factor * self.head_dim),
                    max_position_embeddings=self.max_position_embeddings,
                    scaling_factor=scaling_factor,
                    base=self.rope_theta,
                )
            else:
                raise ValueError(f"Unknown RoPE scaling type {scaling_type}")

    # Copied from transformers.models.bloom.modeling_bloom.BloomAttention._split_heads
    def _split_heads(self, fused_qkv: torch.Tensor) -> Tuple[torch.Tensor, torch.Tensor, torch.Tensor]:
        """
        Split the last dimension into (num_heads, head_dim) without making any copies, results share same memory
        storage as `fused_qkv`

        Args:
            fused_qkv (`torch.tensor`, *required*): [batch_size, seq_length, num_heads * 3 * head_dim]

        Returns:
            query: [batch_size, seq_length, num_heads, head_dim] key: [batch_size, seq_length, num_heads, head_dim]
            value: [batch_size, seq_length, num_heads, head_dim]
        """
        batch_size, seq_length, three_times_hidden_size = fused_qkv.shape
        fused_qkv = fused_qkv.view(batch_size, seq_length, self.num_heads, 3, self.head_dim)
        return fused_qkv[..., 0, :], fused_qkv[..., 1, :], fused_qkv[..., 2, :]

    def forward(
        self,
        hidden_states: torch.Tensor,
        attention_mask: Optional[torch.Tensor] = None,
        position_ids: Optional[torch.LongTensor] = None,
        past_key_value: Optional[Cache] = None,
        output_attentions: bool = False,
        use_cache: bool = False,
        **kwargs,
    ) -> Tuple[torch.Tensor, Optional[torch.Tensor], Optional[Tuple[torch.Tensor]]]:
        if "padding_mask" in kwargs:
            warnings.warn(
                "Passing `padding_mask` is deprecated and will be removed in v4.37. Please make sure use `attention_mask` instead.`"
            )
        bsz, q_len, _ = hidden_states.size()

        # [batch_size, seq_length, 3 x hidden_size]
        fused_qkv = self.query_key_value(hidden_states)

        # 3 x [batch_size, seq_length, num_heads, head_dim]
        (query_states, key_states, value_states) = self._split_heads(fused_qkv)

        if self.qk_layernorm:
            query_states = self.q_layernorm(query_states)
            key_states = self.k_layernorm(key_states)

        # [batch_size, num_heads, seq_length, head_dim] -> [batch_size, seq_length, num_heads, head_dim]
        query_states = query_states.transpose(1, 2)
        value_states = value_states.transpose(1, 2)
        key_states = key_states.transpose(1, 2)

        kv_seq_len = key_states.shape[-2]
        if past_key_value is not None:
            if self.layer_idx is None:
                raise ValueError(
                    f"The cache structure has changed since version v4.36. If you are using {self.__class__.__name__} "
                    "for auto-regressive decoding with k/v caching, please make sure to initialize the attention class "
                    "with a layer index."
                )
            kv_seq_len += past_key_value.get_usable_length(kv_seq_len, self.layer_idx)
        cos, sin = self.rotary_emb(value_states, seq_len=kv_seq_len)

        # Partial rotary embedding
        query_rot, query_pass = (
            query_states[..., : self.rotary_emb.dim],
            query_states[..., self.rotary_emb.dim :],
        )
        key_rot, key_pass = (
            key_states[..., : self.rotary_emb.dim],
            key_states[..., self.rotary_emb.dim :],
        )
        # [batch_size, seq_length, num_heads, head_dim // config.partial_rotary_factor]
        query_rot, key_rot = apply_rotary_pos_emb(query_rot, key_rot, cos, sin, position_ids)

        # [batch_size, seq_length, num_heads, head_dim]
        query_states = torch.cat((query_rot, query_pass), dim=-1)
        key_states = torch.cat((key_rot, key_pass), dim=-1)

        if past_key_value is not None:
            # Specific to RoPE models with partial rotation
            cache_kwargs = {"sin": sin, "cos": cos, "partial_rotation_size": self.rotary_emb.dim}
            key_states, value_states = past_key_value.update(key_states, value_states, self.layer_idx, cache_kwargs)

        attn_weights = torch.matmul(query_states, key_states.transpose(2, 3)) / math.sqrt(self.head_dim)

        if attn_weights.size() != (bsz, self.num_heads, q_len, kv_seq_len):
            raise ValueError(
                f"Attention weights should be of size {(bsz, self.num_heads, q_len, kv_seq_len)}, but is"
                f" {attn_weights.size()}"
            )

        if attention_mask is not None:
            if attention_mask.size() != (bsz, 1, q_len, kv_seq_len):
                raise ValueError(
                    f"Attention mask should be of size {(bsz, 1, q_len, kv_seq_len)}, but is {attention_mask.size()}"
                )
            attn_weights = attn_weights + attention_mask

        # upcast attention to fp32
        attn_weights = nn.functional.softmax(attn_weights, dtype=torch.float32, dim=-1).to(query_states.dtype)

        if self.training:
            attn_weights = self.attention_dropout(attn_weights)

        attn_output = torch.matmul(attn_weights, value_states)

        if attn_output.size() != (bsz, self.num_heads, q_len, self.head_dim):
            raise ValueError(
                f"`attn_output` should be of size {(bsz, self.num_heads, q_len, self.head_dim)}, but is"
                f" {attn_output.size()}"
            )

        attn_output = attn_output.transpose(1, 2).contiguous()
        attn_output = attn_output.reshape(bsz, q_len, self.hidden_size)

        attn_output = self.dense(attn_output)

        if not output_attentions:
            attn_weights = None

        return attn_output, attn_weights, past_key_value


class PhiFlashAttention2(PhiAttention):
    """
    Phi flash attention module. This module inherits from `PhiAttention` as the weights of the module stays untouched.
    The only required change would be on the forward pass where it needs to correctly call the public API of flash
    attention and deal with padding tokens in case the input contains any of them.
    """

    # Copied from transformers.models.llama.modeling_llama.LlamaFlashAttention2.__init__
    def __init__(self, *args, **kwargs):
        super().__init__(*args, **kwargs)

        # TODO: Should be removed once Flash Attention for RoCm is bumped to 2.1.
        # flash_attn<2.1 generates top-left aligned causal mask, while what is needed here is bottom-right alignement, that was made default for flash_attn>=2.1. This attribute is used to handle this difference. Reference: https://github.com/Dao-AILab/flash-attention/releases/tag/v2.1.0.
        # Beware that with flash_attn<2.1, using q_seqlen != k_seqlen (except for the case q_seqlen == 1) produces a wrong mask (top-left).
        self._flash_attn_uses_top_left_mask = not is_flash_attn_greater_or_equal_2_10()

    def forward(
        self,
        hidden_states: torch.Tensor,
        attention_mask: Optional[torch.Tensor] = None,
        position_ids: Optional[torch.LongTensor] = None,
        past_key_value: Optional[Cache] = None,
        output_attentions: bool = False,
        use_cache: bool = False,
    ) -> Tuple[torch.Tensor, Optional[torch.Tensor], Optional[Tuple[torch.Tensor]]]:
        # PhiFlashAttention2 attention does not support output_attentions

        output_attentions = False

        bsz, q_len, _ = hidden_states.size()

        # [batch_size, seq_length, 3 x hidden_size]
        fused_qkv = self.query_key_value(hidden_states)

        # 3 x [batch_size, seq_length, num_heads, head_dim]
        (query_states, key_states, value_states) = self._split_heads(fused_qkv)

        if self.qk_layernorm:
            query_states = self.q_layernorm(query_states)
            key_states = self.k_layernorm(key_states)

        # [batch_size, num_heads, seq_length, head_dim] -> [batch_size, seq_length, num_heads, head_dim]
        query_states = query_states.transpose(1, 2)
        value_states = value_states.transpose(1, 2)
        key_states = key_states.transpose(1, 2)

        kv_seq_len = key_states.shape[-2]
        if past_key_value is not None:
            kv_seq_len += past_key_value.get_usable_length(kv_seq_len, self.layer_idx)
        cos, sin = self.rotary_emb(value_states, seq_len=kv_seq_len)

        # Partial rotary embedding
        query_rot, query_pass = (
            query_states[..., : self.rotary_emb.dim],
            query_states[..., self.rotary_emb.dim :],
        )
        key_rot, key_pass = (
            key_states[..., : self.rotary_emb.dim],
            key_states[..., self.rotary_emb.dim :],
        )
        # [batch_size, seq_length, num_heads, head_dim // config.partial_rotary_factor]
        query_rot, key_rot = apply_rotary_pos_emb(query_rot, key_rot, cos, sin, position_ids)

        # [batch_size, seq_length, num_heads, head_dim]
        query_states = torch.cat((query_rot, query_pass), dim=-1)
        key_states = torch.cat((key_rot, key_pass), dim=-1)

        if past_key_value is not None:
            cache_kwargs = {"sin": sin, "cos": cos, "partial_rotation_size": self.rotary_emb.dim}
            key_states, value_states = past_key_value.update(key_states, value_states, self.layer_idx, cache_kwargs)

        tgt_len = key_states.shape[2]

        # Flash attention requires the input to have the shape
        # batch_size x seq_length x head_dim x hidden_dim
        query_states = query_states.transpose(1, 2).view(bsz, q_len, self.num_heads, self.head_dim)
        key_states = key_states.transpose(1, 2).view(bsz, tgt_len, self.num_heads, self.head_dim)
        value_states = value_states.transpose(1, 2).view(bsz, tgt_len, self.num_heads, self.head_dim)

        attn_dropout = self.config.attention_dropout if self.training else 0.0

        # In PEFT, usually we cast the layer norms in float32 for training stability reasons
        # therefore the input hidden states gets silently casted in float32. Hence, we need
        # cast them back in the correct dtype just to be sure everything works as expected.
        # This might slowdown training & inference so it is recommended to not cast the LayerNorms
        # in fp32.

        if query_states.dtype == torch.float32:
            # Handle the case where the model is quantized
            if hasattr(self.config, "_pre_quantization_dtype"):
                target_dtype = self.config._pre_quantization_dtype
            else:
                target_dtype = self.q_proj.weight.dtype

            logger.warning_once(
                f"The input hidden states seems to be silently casted in float32, this might be related to"
                f" the fact you have upcasted embedding or layer norm layers in float32. We will cast back the input in"
                f" {target_dtype}."
            )

            query_states = query_states.to(target_dtype)
            key_states = key_states.to(target_dtype)
            value_states = value_states.to(target_dtype)

        attn_output = self._flash_attention_forward(
            query_states, key_states, value_states, attention_mask, q_len, dropout=attn_dropout, softmax_scale=1.0
        )

        attn_output = attn_output.reshape(bsz, q_len, self.num_heads * self.head_dim)
        attn_output = self.dense(attn_output)

        if not output_attentions:
            attn_weights = None

        return attn_output, attn_weights, past_key_value

    # Copied from transformers.models.llama.modeling_llama.LlamaFlashAttention2._flash_attention_forward
    def _flash_attention_forward(
        self, query_states, key_states, value_states, attention_mask, query_length, dropout=0.0, softmax_scale=None
    ):
        """
        Calls the forward method of Flash Attention - if the input hidden states contain at least one padding token
        first unpad the input, then computes the attention scores and pad the final attention scores.

        Args:
            query_states (`torch.Tensor`):
                Input query states to be passed to Flash Attention API
            key_states (`torch.Tensor`):
                Input key states to be passed to Flash Attention API
            value_states (`torch.Tensor`):
                Input value states to be passed to Flash Attention API
            attention_mask (`torch.Tensor`):
                The padding mask - corresponds to a tensor of size `(batch_size, seq_len)` where 0 stands for the
                position of padding tokens and 1 for the position of non-padding tokens.
            dropout (`int`, *optional*):
                Attention dropout
            softmax_scale (`float`, *optional*):
                The scaling of QK^T before applying softmax. Default to 1 / sqrt(head_dim)
        """
        if not self._flash_attn_uses_top_left_mask:
            causal = self.is_causal
        else:
            # TODO: Remove the `query_length != 1` check once Flash Attention for RoCm is bumped to 2.1. For details, please see the comment in LlamaFlashAttention2 __init__.
            causal = self.is_causal and query_length != 1

        # Contains at least one padding token in the sequence
        if attention_mask is not None:
            batch_size = query_states.shape[0]
            query_states, key_states, value_states, indices_q, cu_seq_lens, max_seq_lens = self._upad_input(
                query_states, key_states, value_states, attention_mask, query_length
            )

            cu_seqlens_q, cu_seqlens_k = cu_seq_lens
            max_seqlen_in_batch_q, max_seqlen_in_batch_k = max_seq_lens

            attn_output_unpad = flash_attn_varlen_func(
                query_states,
                key_states,
                value_states,
                cu_seqlens_q=cu_seqlens_q,
                cu_seqlens_k=cu_seqlens_k,
                max_seqlen_q=max_seqlen_in_batch_q,
                max_seqlen_k=max_seqlen_in_batch_k,
                dropout_p=dropout,
                softmax_scale=softmax_scale,
                causal=causal,
            )

            attn_output = pad_input(attn_output_unpad, indices_q, batch_size, query_length)
        else:
            attn_output = flash_attn_func(
                query_states, key_states, value_states, dropout, softmax_scale=softmax_scale, causal=causal
            )

        return attn_output

    # Copied from transformers.models.llama.modeling_llama.LlamaFlashAttention2._upad_input
    def _upad_input(self, query_layer, key_layer, value_layer, attention_mask, query_length):
        indices_k, cu_seqlens_k, max_seqlen_in_batch_k = _get_unpad_data(attention_mask)
        batch_size, kv_seq_len, num_key_value_heads, head_dim = key_layer.shape

        key_layer = index_first_axis(
            key_layer.reshape(batch_size * kv_seq_len, num_key_value_heads, head_dim), indices_k
        )
        value_layer = index_first_axis(
            value_layer.reshape(batch_size * kv_seq_len, num_key_value_heads, head_dim), indices_k
        )
        if query_length == kv_seq_len:
            query_layer = index_first_axis(
                query_layer.reshape(batch_size * kv_seq_len, self.num_heads, head_dim), indices_k
            )
            cu_seqlens_q = cu_seqlens_k
            max_seqlen_in_batch_q = max_seqlen_in_batch_k
            indices_q = indices_k
        elif query_length == 1:
            max_seqlen_in_batch_q = 1
            cu_seqlens_q = torch.arange(
                batch_size + 1, dtype=torch.int32, device=query_layer.device
            )  # There is a memcpy here, that is very bad.
            indices_q = cu_seqlens_q[:-1]
            query_layer = query_layer.squeeze(1)
        else:
            # The -q_len: slice assumes left padding.
            attention_mask = attention_mask[:, -query_length:]
            query_layer, indices_q, cu_seqlens_q, max_seqlen_in_batch_q = unpad_input(query_layer, attention_mask)

        return (
            query_layer,
            key_layer,
            value_layer,
            indices_q,
            (cu_seqlens_q, cu_seqlens_k),
            (max_seqlen_in_batch_q, max_seqlen_in_batch_k),
        )


PHI_ATTENTION_CLASSES = {
    "eager": PhiAttention,
    "flash_attention_2": PhiFlashAttention2,
}


class PhiDecoderLayer(nn.Module):
    def __init__(self, config: PhiConfig, layer_idx: int):
        super().__init__()
        self.self_attn = PHI_ATTENTION_CLASSES[config._attn_implementation](config, layer_idx=layer_idx)
        self.mlp = PhiMLP(config)
        self.input_layernorm = nn.LayerNorm(config.hidden_size, eps=config.layer_norm_eps)
        self.resid_dropout = nn.Dropout(config.resid_pdrop)

    def forward(
        self,
        hidden_states: torch.Tensor,
        attention_mask: Optional[torch.Tensor] = None,
        position_ids: Optional[torch.LongTensor] = None,
        output_attentions: Optional[bool] = False,
        use_cache: Optional[bool] = False,
        past_key_value: Optional[Tuple[torch.Tensor]] = None,
    ) -> Tuple[torch.FloatTensor, Optional[Tuple[torch.FloatTensor, torch.FloatTensor]]]:
        """
        Args:
            hidden_states (`torch.FloatTensor`):
                input to the layer of shape `(batch, seq_len, embed_dim)`
            attention_mask (`torch.FloatTensor`, *optional*): attention mask of size
                `(batch, 1, tgt_len, src_len)` where padding elements are indicated by very large negative values.
            position_ids (`torch.LongTensor` of shape `({0})`, *optional*):
                Indices of positions of each input sequence tokens in the position embeddings. Selected in the range
                `[0, config.n_positions - 1]`. [What are position IDs?](../glossary#position-ids)
            output_attentions (`bool`, *optional*):
                Whether or not to return the attentions tensors of all attention layers. See `attentions` under
                returned tensors for more detail.
            use_cache (`bool`, *optional*):
                If set to `True`, `past_key_values` key value states are returned and can be used to speed up decoding
                (see `past_key_values`).
            past_key_value (`Tuple(torch.FloatTensor)`, *optional*): cached past key and value projection states
        """

        residual = hidden_states

        hidden_states = self.input_layernorm(hidden_states)

        # Self Attention
        attn_outputs, self_attn_weights, present_key_value = self.self_attn(
            hidden_states=hidden_states,
            attention_mask=attention_mask,
            position_ids=position_ids,
            past_key_value=past_key_value,
            output_attentions=output_attentions,
            use_cache=use_cache,
        )
        attn_outputs = self.resid_dropout(attn_outputs)

        feed_forward_hidden_states = self.resid_dropout(self.mlp(hidden_states))
        hidden_states = attn_outputs + feed_forward_hidden_states + residual
        outputs = (hidden_states,)

        if output_attentions:
            outputs += (self_attn_weights,)

        if use_cache:
            outputs += (present_key_value,)

        return outputs


PHI_START_DOCSTRING = r"""
    This model inherits from [`PreTrainedModel`]. Check the superclass documentation for the generic methods the
    library implements for all its model (such as downloading or saving, resizing the input embeddings, pruning heads
    etc.)

    This model is also a PyTorch [torch.nn.Module](https://pytorch.org/docs/stable/nn.html#torch.nn.Module) subclass.
    Use it as a regular PyTorch Module and refer to the PyTorch documentation for all matter related to general usage
    and behavior.

    Parameters:
        config ([`PhiConfig`]):
            Model configuration class with all the parameters of the model. Initializing with a config file does not
            load the weights associated with the model, only the configuration. Check out the
            [`~PreTrainedModel.from_pretrained`] method to load the model weights.
"""


@add_start_docstrings(
    "The bare Phi Model outputting raw hidden-states without any specific head on top.",
    PHI_START_DOCSTRING,
)
class PhiPreTrainedModel(PreTrainedModel):
    config_class = PhiConfig
    base_model_prefix = "model"
    supports_gradient_checkpointing = True
    _skip_keys_device_placement = "past_key_values"
    _supports_flash_attn_2 = True
    _supports_cache_class = True

    def _init_weights(self, module):
        std = self.config.initializer_range
        if isinstance(module, nn.Linear):
            module.weight.data.normal_(mean=0.0, std=std)
            if module.bias is not None:
                module.bias.data.zero_()
        elif isinstance(module, nn.Embedding):
            module.weight.data.normal_(mean=0.0, std=std)
            if module.padding_idx is not None:
                module.weight.data[module.padding_idx].zero_()


PHI_INPUTS_DOCSTRING = r"""
    Args:
        input_ids (`torch.LongTensor` of shape `(batch_size, sequence_length)`):
            Indices of input sequence tokens in the vocabulary. Padding will be ignored by default should you provide
            it.

            Indices can be obtained using [`AutoTokenizer`]. See [`PreTrainedTokenizer.encode`] and
            [`PreTrainedTokenizer.__call__`] for details.

            [What are input IDs?](../glossary#input-ids)
        attention_mask (`torch.Tensor` of shape `(batch_size, sequence_length)`, *optional*):
            Mask to avoid performing attention on padding token indices. Mask values selected in `[0, 1]`:

            - 1 for tokens that are **not masked**,
            - 0 for tokens that are **masked**.

            [What are attention masks?](../glossary#attention-mask)

            Indices can be obtained using [`AutoTokenizer`]. See [`PreTrainedTokenizer.encode`] and
            [`PreTrainedTokenizer.__call__`] for details.

            If `past_key_values` is used, optionally only the last `decoder_input_ids` have to be input (see
            `past_key_values`).

            If you want to change padding behavior, you should read [`modeling_opt._prepare_decoder_attention_mask`]
            and modify to your needs. See diagram 1 in [the paper](https://arxiv.org/abs/1910.13461) for more
            information on the default strategy.

            - 1 indicates the head is **not masked**,
            - 0 indicates the head is **masked**.
        position_ids (`torch.LongTensor` of shape `(batch_size, sequence_length)`, *optional*):
            Indices of positions of each input sequence tokens in the position embeddings. Selected in the range `[0,
            config.n_positions - 1]`.

            [What are position IDs?](../glossary#position-ids)
        past_key_values (`Cache` or `tuple(tuple(torch.FloatTensor))`, *optional*):
            Pre-computed hidden-states (key and values in the self-attention blocks and in the cross-attention
            blocks) that can be used to speed up sequential decoding. This typically consists in the `past_key_values`
            returned by the model at a previous stage of decoding, when `use_cache=True` or `config.use_cache=True`.

            Two formats are allowed:
            - a [`~cache_utils.Cache`] instance;
            - Tuple of `tuple(torch.FloatTensor)` of length `config.n_layers`, with each tuple having 2 tensors of
            shape `(batch_size, num_heads, sequence_length, embed_size_per_head)`). This is also known as the legacy
            cache format.

            The model will output the same cache format that is fed as input. If no `past_key_values` are passed, the
            legacy cache format will be returned.

            If `past_key_values` are used, the user can optionally input only the last `input_ids` (those that don't
            have their past key value states given to this model) of shape `(batch_size, 1)` instead of all `input_ids`
            of shape `(batch_size, sequence_length)`.
        inputs_embeds (`torch.FloatTensor` of shape `(batch_size, sequence_length, hidden_size)`, *optional*):
            Optionally, instead of passing `input_ids` you can choose to directly pass an embedded representation. This
            is useful if you want more control over how to convert `input_ids` indices into associated vectors than the
            model's internal embedding lookup matrix.
        use_cache (`bool`, *optional*):
            If set to `True`, `past_key_values` key value states are returned and can be used to speed up decoding (see
            `past_key_values`).
        output_attentions (`bool`, *optional*):
            Whether or not to return the attentions tensors of all attention layers. See `attentions` under returned
            tensors for more detail.
        output_hidden_states (`bool`, *optional*):
            Whether or not to return the hidden states of all layers. See `hidden_states` under returned tensors for
            more detail.
        return_dict (`bool`, *optional*):
            Whether or not to return a [`~utils.ModelOutput`] instead of a plain tuple.
"""


@add_start_docstrings(
    "The bare Phi Model outputting raw hidden-states without any specific head on top.",
    PHI_START_DOCSTRING,
)
class PhiModel(PhiPreTrainedModel):
    """
    Transformer decoder consisting of *config.num_hidden_layers* layers. Each layer is a [`PhiDecoderLayer`]

    Args:
        config: PhiConfig
    """

    def __init__(self, config: PhiConfig):
        super().__init__(config)
        self.padding_idx = config.pad_token_id
        self.vocab_size = config.vocab_size

        self.embed_tokens = nn.Embedding(config.vocab_size, config.hidden_size, self.padding_idx)
        self.embed_dropout = nn.Dropout(config.embd_pdrop)
        self.layers = nn.ModuleList(
            [PhiDecoderLayer(config, layer_idx) for layer_idx in range(config.num_hidden_layers)]
        )
        self.final_layernorm = nn.LayerNorm(config.hidden_size, eps=config.layer_norm_eps)
        self._use_flash_attention_2 = config._attn_implementation == "flash_attention_2"

        self.gradient_checkpointing = False
        # Initialize weights and apply final processing
        self.post_init()

    def get_input_embeddings(self):
        return self.embed_tokens

    def set_input_embeddings(self, value):
        self.embed_tokens = value

    @add_start_docstrings_to_model_forward(PHI_INPUTS_DOCSTRING)
    def forward(
        self,
        input_ids: torch.LongTensor = None,
        attention_mask: Optional[torch.Tensor] = None,
        position_ids: Optional[torch.LongTensor] = None,
        past_key_values: Optional[List[torch.FloatTensor]] = None,
        inputs_embeds: Optional[torch.FloatTensor] = None,
        use_cache: Optional[bool] = None,
        output_attentions: Optional[bool] = None,
        output_hidden_states: Optional[bool] = None,
        return_dict: Optional[bool] = None,
    ) -> Union[Tuple, BaseModelOutputWithPast]:
        output_attentions = output_attentions if output_attentions is not None else self.config.output_attentions
        output_hidden_states = (
            output_hidden_states if output_hidden_states is not None else self.config.output_hidden_states
        )
        use_cache = use_cache if use_cache is not None else self.config.use_cache

        return_dict = return_dict if return_dict is not None else self.config.use_return_dict

        # retrieve input_ids and inputs_embeds
        if input_ids is not None and inputs_embeds is not None:
            raise ValueError("You cannot specify both decoder_input_ids and decoder_inputs_embeds at the same time")
        elif input_ids is not None:
            batch_size, seq_length = input_ids.shape
        elif inputs_embeds is not None:
            batch_size, seq_length, _ = inputs_embeds.shape
        else:
            raise ValueError("You have to specify either decoder_input_ids or decoder_inputs_embeds")

        past_key_values_length = 0

        if self.gradient_checkpointing and self.training:
            if use_cache:
                logger.warning_once(
                    "`use_cache=True` is incompatible with gradient checkpointing. Setting `use_cache=False`..."
                )
                use_cache = False

        if use_cache:
            use_legacy_cache = not isinstance(past_key_values, Cache)
            if use_legacy_cache:
                past_key_values = DynamicCache.from_legacy_cache(past_key_values)
            past_key_values_length = past_key_values.get_usable_length(seq_length)

        if position_ids is None:
            device = input_ids.device if input_ids is not None else inputs_embeds.device
            position_ids = torch.arange(
                past_key_values_length,
                seq_length + past_key_values_length,
                dtype=torch.long,
                device=device,
            )
            position_ids = position_ids.unsqueeze(0)

        if inputs_embeds is None:
            inputs_embeds = self.embed_tokens(input_ids)

        inputs_embeds = self.embed_dropout(inputs_embeds)

<<<<<<< HEAD
        # Attention mask.
        if self._use_flash_attention_2:
            # 2d mask is passed through the layers
            attention_mask = attention_mask if (attention_mask is not None and 0 in attention_mask) else None
        else:
            # 4d mask is passed through the layers
            attention_mask = _prepare_4d_causal_attention_mask(
                attention_mask, (batch_size, seq_length), inputs_embeds, past_key_values_length
            )
=======
        # embed positions
        if attention_mask is None:
            attention_mask = torch.ones(
                (batch_size, seq_length_with_past),
                dtype=torch.bool,
                device=inputs_embeds.device,
            )
        attention_mask = _prepare_4d_causal_attention_mask(
            attention_mask,
            (batch_size, seq_length),
            inputs_embeds,
            past_key_values_length,
        )
>>>>>>> 5590eadc

        hidden_states = inputs_embeds

        # decoder layers
        all_hidden_states = () if output_hidden_states else None
        all_self_attns = () if output_attentions else None
        next_decoder_cache = None

        for decoder_layer in self.layers:
            if output_hidden_states:
                all_hidden_states += (hidden_states,)

            if self.gradient_checkpointing and self.training:
                layer_outputs = self._gradient_checkpointing_func(
                    decoder_layer.__call__,
                    hidden_states,
                    attention_mask,
                    position_ids,
                    past_key_values,
                    output_attentions,
                )
            else:
                layer_outputs = decoder_layer(
                    hidden_states,
                    attention_mask=attention_mask,
                    position_ids=position_ids,
                    past_key_value=past_key_values,
                    output_attentions=output_attentions,
                    use_cache=use_cache,
                )

            hidden_states = layer_outputs[0]

            if use_cache:
                next_decoder_cache = layer_outputs[2 if output_attentions else 1]

            if output_attentions:
                all_self_attns += (layer_outputs[1],)

        hidden_states = self.final_layernorm(hidden_states)

        # add hidden states from the last decoder layer
        if output_hidden_states:
            all_hidden_states += (hidden_states,)

        next_cache = None
        if use_cache:
            next_cache = next_decoder_cache.to_legacy_cache() if use_legacy_cache else next_decoder_cache
        if not return_dict:
            return tuple(v for v in [hidden_states, next_cache, all_hidden_states, all_self_attns] if v is not None)
        return BaseModelOutputWithPast(
            last_hidden_state=hidden_states,
            past_key_values=next_cache,
            hidden_states=all_hidden_states,
            attentions=all_self_attns,
        )


class PhiForCausalLM(PhiPreTrainedModel):
    _tied_weights_keys = ["lm_head.weight"]

    # Copied from transformers.models.llama.modeling_llama.LlamaForCausalLM.__init__ with Llama->Phi,bias=False->bias=True
    def __init__(self, config):
        super().__init__(config)
        self.model = PhiModel(config)
        self.vocab_size = config.vocab_size
        self.lm_head = nn.Linear(config.hidden_size, config.vocab_size, bias=True)

        # Initialize weights and apply final processing
        self.post_init()

    # Copied from transformers.models.llama.modeling_llama.LlamaForCausalLM.get_input_embeddings
    def get_input_embeddings(self):
        return self.model.embed_tokens

    # Copied from transformers.models.llama.modeling_llama.LlamaForCausalLM.set_input_embeddings
    def set_input_embeddings(self, value):
        self.model.embed_tokens = value

    # Copied from transformers.models.llama.modeling_llama.LlamaForCausalLM.get_output_embeddings
    def get_output_embeddings(self):
        return self.lm_head

    # Copied from transformers.models.llama.modeling_llama.LlamaForCausalLM.set_output_embeddings
    def set_output_embeddings(self, new_embeddings):
        self.lm_head = new_embeddings

    # Copied from transformers.models.llama.modeling_llama.LlamaForCausalLM.set_decoder
    def set_decoder(self, decoder):
        self.model = decoder

    # Copied from transformers.models.llama.modeling_llama.LlamaForCausalLM.get_decoder
    def get_decoder(self):
        return self.model

    @add_start_docstrings_to_model_forward(PHI_INPUTS_DOCSTRING)
    @replace_return_docstrings(output_type=CausalLMOutputWithPast, config_class=_CONFIG_FOR_DOC)
    def forward(
        self,
        input_ids: torch.LongTensor = None,
        attention_mask: Optional[torch.Tensor] = None,
        position_ids: Optional[torch.LongTensor] = None,
        past_key_values: Optional[List[torch.FloatTensor]] = None,
        inputs_embeds: Optional[torch.FloatTensor] = None,
        labels: Optional[torch.LongTensor] = None,
        use_cache: Optional[bool] = None,
        output_attentions: Optional[bool] = None,
        output_hidden_states: Optional[bool] = None,
        return_dict: Optional[bool] = None,
    ) -> Union[Tuple, CausalLMOutputWithPast]:
        r"""
        Args:
            labels (`torch.LongTensor` of shape `(batch_size, sequence_length)`, *optional*):
                Labels for computing the masked language modeling loss. Indices should either be in `[0, ...,
                config.vocab_size]` or -100 (see `input_ids` docstring). Tokens with indices set to `-100` are ignored
                (masked), the loss is only computed for the tokens with labels in `[0, ..., config.vocab_size]`.

        Returns:

        Example:

        ```python
        >>> from transformers import AutoTokenizer, PhiForCausalLM

        >>> model = PhiForCausalLM.from_pretrained("susnato/phi-1_5_dev")
        >>> tokenizer = AutoTokenizer.from_pretrained("susnato/phi-1_5_dev")

        >>> prompt = "This is an example script ."
        >>> inputs = tokenizer(prompt, return_tensors="pt")

        >>> # Generate
        >>> generate_ids = model.generate(inputs.input_ids, max_length=30)
        >>> tokenizer.batch_decode(generate_ids, skip_special_tokens=True, clean_up_tokenization_spaces=False)[0]
        'This is an example script .py file that uses the `os` module to create a new directory and write some text to it.\n\n``'
        ```"""

        output_attentions = output_attentions if output_attentions is not None else self.config.output_attentions
        output_hidden_states = (
            output_hidden_states if output_hidden_states is not None else self.config.output_hidden_states
        )
        return_dict = return_dict if return_dict is not None else self.config.use_return_dict

        # decoder outputs consists of (dec_features, layer_state, dec_hidden, dec_attn)
        outputs = self.model(
            input_ids=input_ids,
            attention_mask=attention_mask,
            position_ids=position_ids,
            past_key_values=past_key_values,
            inputs_embeds=inputs_embeds,
            use_cache=use_cache,
            output_attentions=output_attentions,
            output_hidden_states=output_hidden_states,
            return_dict=return_dict,
        )

        hidden_states = outputs[0]
        logits = self.lm_head(hidden_states)
        logits = logits.float()

        loss = None
        if labels is not None:
            # Shift so that tokens < n predict n
            shift_logits = logits[..., :-1, :].contiguous()
            shift_labels = labels[..., 1:].contiguous()
            # Flatten the tokens
            loss_fct = CrossEntropyLoss()
            shift_logits = shift_logits.view(-1, self.config.vocab_size)
            shift_labels = shift_labels.view(-1)
            # Enable model parallelism
            shift_labels = shift_labels.to(shift_logits.device)
            loss = loss_fct(shift_logits, shift_labels)

        if not return_dict:
            output = (logits,) + outputs[1:]
            return (loss,) + output if loss is not None else output

        return CausalLMOutputWithPast(
            loss=loss,
            logits=logits,
            past_key_values=outputs.past_key_values,
            hidden_states=outputs.hidden_states,
            attentions=outputs.attentions,
        )

    # Copied from transformers.models.llama.modeling_llama.LlamaForCausalLM.prepare_inputs_for_generation
    def prepare_inputs_for_generation(
        self, input_ids, past_key_values=None, attention_mask=None, inputs_embeds=None, **kwargs
    ):
        if past_key_values is not None:
            if isinstance(past_key_values, Cache):
                cache_length = past_key_values.get_seq_length()
                past_length = past_key_values.seen_tokens
                max_cache_length = past_key_values.get_max_length()
            else:
                cache_length = past_length = past_key_values[0][0].shape[2]
                max_cache_length = None

            # Keep only the unprocessed tokens:
            # 1 - If the length of the attention_mask exceeds the length of input_ids, then we are in a setting where
            # some of the inputs are exclusivelly passed as part of the cache (e.g. when passing input_embeds as
            # input)
            if attention_mask is not None and attention_mask.shape[1] > input_ids.shape[1]:
                input_ids = input_ids[:, -(attention_mask.shape[1] - past_length) :]
            # 2 - If the past_length is smaller than input_ids', then input_ids holds all input tokens. We can discard
            # input_ids based on the past_length.
            elif past_length < input_ids.shape[1]:
                input_ids = input_ids[:, past_length:]
            # 3 - Otherwise (past_length >= input_ids.shape[1]), let's assume input_ids only has unprocessed tokens.

            # If we are about to go beyond the maximum cache length, we need to crop the input attention mask.
            if (
                max_cache_length is not None
                and attention_mask is not None
                and cache_length + input_ids.shape[1] > max_cache_length
            ):
                attention_mask = attention_mask[:, -max_cache_length:]

        position_ids = kwargs.get("position_ids", None)
        if attention_mask is not None and position_ids is None:
            # create position_ids on the fly for batch generation
            position_ids = attention_mask.long().cumsum(-1) - 1
            position_ids.masked_fill_(attention_mask == 0, 1)
            if past_key_values:
                position_ids = position_ids[:, -input_ids.shape[1] :]

        # if `inputs_embeds` are passed, we only want to use them in the 1st generation step
        if inputs_embeds is not None and past_key_values is None:
            model_inputs = {"inputs_embeds": inputs_embeds}
        else:
            model_inputs = {"input_ids": input_ids}

        model_inputs.update(
            {
                "position_ids": position_ids,
                "past_key_values": past_key_values,
                "use_cache": kwargs.get("use_cache"),
                "attention_mask": attention_mask,
            }
        )
        return model_inputs

    @staticmethod
    # Copied from transformers.models.llama.modeling_llama.LlamaForCausalLM._reorder_cache
    def _reorder_cache(past_key_values, beam_idx):
        reordered_past = ()
        for layer_past in past_key_values:
            reordered_past += (
                tuple(past_state.index_select(0, beam_idx.to(past_state.device)) for past_state in layer_past),
            )
        return reordered_past


@add_start_docstrings(
    """
    The PhiModel with a sequence classification head on top (linear layer).

    [`PhiForSequenceClassification`] uses the last token in order to do the classification, as other causal models
    (e.g. GPT-2) do.

    Since it does classification on the last token, it requires to know the position of the last token. If a
    `pad_token_id` is defined in the configuration, it finds the last token that is not a padding token in each row. If
    no `pad_token_id` is defined, it simply takes the last value in each row of the batch. Since it cannot guess the
    padding tokens when `inputs_embeds` are passed instead of `input_ids`, it does the same (take the last value in
    each row of the batch).
    """,
    PHI_START_DOCSTRING,
)
# Copied from transformers.models.llama.modeling_llama.LlamaForSequenceClassification with LLAMA->PHI,Llama->Phi with self.transformer->self.model, transformer_outputs->model_outputs
class PhiForSequenceClassification(PhiPreTrainedModel):
    def __init__(self, config):
        super().__init__(config)
        self.num_labels = config.num_labels
        self.model = PhiModel(config)
        self.score = nn.Linear(config.hidden_size, self.num_labels, bias=False)

        # Initialize weights and apply final processing
        self.post_init()

    def get_input_embeddings(self):
        return self.model.embed_tokens

    def set_input_embeddings(self, value):
        self.model.embed_tokens = value

    @add_start_docstrings_to_model_forward(PHI_INPUTS_DOCSTRING)
    def forward(
        self,
        input_ids: torch.LongTensor = None,
        attention_mask: Optional[torch.Tensor] = None,
        position_ids: Optional[torch.LongTensor] = None,
        past_key_values: Optional[List[torch.FloatTensor]] = None,
        inputs_embeds: Optional[torch.FloatTensor] = None,
        labels: Optional[torch.LongTensor] = None,
        use_cache: Optional[bool] = None,
        output_attentions: Optional[bool] = None,
        output_hidden_states: Optional[bool] = None,
        return_dict: Optional[bool] = None,
    ) -> Union[Tuple, SequenceClassifierOutputWithPast]:
        r"""
        labels (`torch.LongTensor` of shape `(batch_size,)`, *optional*):
            Labels for computing the sequence classification/regression loss. Indices should be in `[0, ...,
            config.num_labels - 1]`. If `config.num_labels == 1` a regression loss is computed (Mean-Square loss), If
            `config.num_labels > 1` a classification loss is computed (Cross-Entropy).
        """
        return_dict = return_dict if return_dict is not None else self.config.use_return_dict

        model_outputs = self.model(
            input_ids,
            attention_mask=attention_mask,
            position_ids=position_ids,
            past_key_values=past_key_values,
            inputs_embeds=inputs_embeds,
            use_cache=use_cache,
            output_attentions=output_attentions,
            output_hidden_states=output_hidden_states,
            return_dict=return_dict,
        )
        hidden_states = model_outputs[0]
        logits = self.score(hidden_states)

        if input_ids is not None:
            batch_size = input_ids.shape[0]
        else:
            batch_size = inputs_embeds.shape[0]

        if self.config.pad_token_id is None and batch_size != 1:
            raise ValueError("Cannot handle batch sizes > 1 if no padding token is defined.")
        if self.config.pad_token_id is None:
            sequence_lengths = -1
        else:
            if input_ids is not None:
                # if no pad token found, use modulo instead of reverse indexing for ONNX compatibility
                sequence_lengths = torch.eq(input_ids, self.config.pad_token_id).int().argmax(-1) - 1
                sequence_lengths = sequence_lengths % input_ids.shape[-1]
                sequence_lengths = sequence_lengths.to(logits.device)
            else:
                sequence_lengths = -1

        pooled_logits = logits[torch.arange(batch_size, device=logits.device), sequence_lengths]

        loss = None
        if labels is not None:
            labels = labels.to(logits.device)
            if self.config.problem_type is None:
                if self.num_labels == 1:
                    self.config.problem_type = "regression"
                elif self.num_labels > 1 and (labels.dtype == torch.long or labels.dtype == torch.int):
                    self.config.problem_type = "single_label_classification"
                else:
                    self.config.problem_type = "multi_label_classification"

            if self.config.problem_type == "regression":
                loss_fct = MSELoss()
                if self.num_labels == 1:
                    loss = loss_fct(pooled_logits.squeeze(), labels.squeeze())
                else:
                    loss = loss_fct(pooled_logits, labels)
            elif self.config.problem_type == "single_label_classification":
                loss_fct = CrossEntropyLoss()
                loss = loss_fct(pooled_logits.view(-1, self.num_labels), labels.view(-1))
            elif self.config.problem_type == "multi_label_classification":
                loss_fct = BCEWithLogitsLoss()
                loss = loss_fct(pooled_logits, labels)
        if not return_dict:
            output = (pooled_logits,) + model_outputs[1:]
            return ((loss,) + output) if loss is not None else output

        return SequenceClassifierOutputWithPast(
            loss=loss,
            logits=pooled_logits,
            past_key_values=model_outputs.past_key_values,
            hidden_states=model_outputs.hidden_states,
            attentions=model_outputs.attentions,
        )


@add_start_docstrings(
    """
    PhiModel with a token classification head on top (a linear layer on top of the hidden-states output) e.g. for
    Named-Entity-Recognition (NER) tasks.
    """,
    PHI_START_DOCSTRING,
)
# Copied from transformers.models.mpt.modeling_mpt.MptForTokenClassification with MPT->PHI,Mpt->Phi,self.transformer->self.model,transformer_outputs->model_outputs
class PhiForTokenClassification(PhiPreTrainedModel):
    def __init__(self, config: PhiConfig):
        super().__init__(config)
        self.num_labels = config.num_labels

        self.model = PhiModel(config)
        if hasattr(config, "classifier_dropout") and config.classifier_dropout is not None:
            classifier_dropout = config.classifier_dropout
        elif hasattr(config, "hidden_dropout") and config.hidden_dropout is not None:
            classifier_dropout = config.hidden_dropout
        else:
            classifier_dropout = 0.1
        self.dropout = nn.Dropout(classifier_dropout)
        self.classifier = nn.Linear(config.hidden_size, config.num_labels)

        # Initialize weights and apply final processing
        self.post_init()

    @add_start_docstrings_to_model_forward(PHI_INPUTS_DOCSTRING)
    @add_code_sample_docstrings(
        checkpoint=_CHECKPOINT_FOR_DOC,
        output_type=TokenClassifierOutput,
        config_class=_CONFIG_FOR_DOC,
    )
    def forward(
        self,
        input_ids: Optional[torch.LongTensor] = None,
        past_key_values: Optional[Tuple[Tuple[torch.Tensor, torch.Tensor], ...]] = None,
        attention_mask: Optional[torch.Tensor] = None,
        inputs_embeds: Optional[torch.Tensor] = None,
        labels: Optional[torch.Tensor] = None,
        use_cache: Optional[bool] = None,
        output_attentions: Optional[bool] = None,
        output_hidden_states: Optional[bool] = None,
        return_dict: Optional[bool] = None,
        **deprecated_arguments,
    ) -> Union[Tuple[torch.Tensor], TokenClassifierOutput]:
        r"""
        labels (`torch.LongTensor` of shape `(batch_size,)`, *optional*):
            Labels for computing the sequence classification/regression loss. Indices should be in `[0, ...,
            config.num_labels - 1]`. If `config.num_labels == 1` a regression loss is computed (Mean-Square loss), If
            `config.num_labels > 1` a classification loss is computed (Cross-Entropy).
        """
        return_dict = return_dict if return_dict is not None else self.config.use_return_dict

        model_outputs = self.model(
            input_ids,
            past_key_values=past_key_values,
            attention_mask=attention_mask,
            inputs_embeds=inputs_embeds,
            use_cache=use_cache,
            output_attentions=output_attentions,
            output_hidden_states=output_hidden_states,
            return_dict=return_dict,
        )

        hidden_states = model_outputs[0]
        hidden_states = self.dropout(hidden_states)
        logits = self.classifier(hidden_states)

        loss = None
        if labels is not None:
            # move labels to correct device to enable model parallelism
            labels = labels.to(logits.device)
            batch_size, seq_length = labels.shape
            loss_fct = CrossEntropyLoss()
            loss = loss_fct(
                logits.view(batch_size * seq_length, self.num_labels), labels.view(batch_size * seq_length)
            )

        if not return_dict:
            output = (logits,) + model_outputs[2:]
            return ((loss,) + output) if loss is not None else output

        return TokenClassifierOutput(
            loss=loss,
            logits=logits,
            hidden_states=model_outputs.hidden_states,
            attentions=model_outputs.attentions,
        )<|MERGE_RESOLUTION|>--- conflicted
+++ resolved
@@ -237,10 +237,7 @@
         self.rope_theta = config.rope_theta
         self.partial_rotary_factor = config.partial_rotary_factor
         self.is_causal = True
-<<<<<<< HEAD
-=======
         # self.attention_dropout = config.attention_dropout
->>>>>>> 5590eadc
 
         if (self.head_dim * self.num_heads) != self.hidden_size:
             raise ValueError(
@@ -904,17 +901,6 @@
 
         inputs_embeds = self.embed_dropout(inputs_embeds)
 
-<<<<<<< HEAD
-        # Attention mask.
-        if self._use_flash_attention_2:
-            # 2d mask is passed through the layers
-            attention_mask = attention_mask if (attention_mask is not None and 0 in attention_mask) else None
-        else:
-            # 4d mask is passed through the layers
-            attention_mask = _prepare_4d_causal_attention_mask(
-                attention_mask, (batch_size, seq_length), inputs_embeds, past_key_values_length
-            )
-=======
         # embed positions
         if attention_mask is None:
             attention_mask = torch.ones(
@@ -928,7 +914,6 @@
             inputs_embeds,
             past_key_values_length,
         )
->>>>>>> 5590eadc
 
         hidden_states = inputs_embeds
 
