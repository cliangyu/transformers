# coding=utf-8
# Copyright 2023 EleutherAI and the HuggingFace Inc. team. All rights reserved.
#
# This code is based on EleutherAI's GPT-NeoX library and the GPT-NeoX
# and OPT implementations in this library. It has been modified from its
# original forms to accommodate minor architectural differences compared
# to GPT-NeoX and OPT used by the Meta AI team that trained the model.
#
# Licensed under the Apache License, Version 2.0 (the "License");
# you may not use this file except in compliance with the License.
# You may obtain a copy of the License at
#
#     http://www.apache.org/licenses/LICENSE-2.0
#
# Unless required by applicable law or agreed to in writing, software
# distributed under the License is distributed on an "AS IS" BASIS,
# WITHOUT WARRANTIES OR CONDITIONS OF ANY KIND, either express or implied.
# See the License for the specific language governing permissions and
# limitations under the License.
""" PyTorch Persimmon model."""
import math
import warnings
from typing import List, Optional, Tuple, Union

import torch
import torch.utils.checkpoint
from torch import nn
from torch.nn import BCEWithLogitsLoss, CrossEntropyLoss, MSELoss
from torch.nn import functional as F

from ...activations import ACT2FN
from ...cache_utils import Cache, DynamicCache
from ...modeling_attn_mask_utils import _prepare_4d_causal_attention_mask
from ...modeling_outputs import (
    BaseModelOutputWithPast,
    CausalLMOutputWithPast,
    SequenceClassifierOutputWithPast,
)
from ...modeling_utils import PreTrainedModel
from ...utils import (
    add_start_docstrings,
    add_start_docstrings_to_model_forward,
    is_flash_attn_2_available,
    logging,
    replace_return_docstrings,
)
from .configuration_persimmon import PersimmonConfig


if is_flash_attn_2_available():
    from flash_attn import flash_attn_func, flash_attn_varlen_func
    from flash_attn.bert_padding import index_first_axis, pad_input, unpad_input  # noqa


logger = logging.get_logger(__name__)

_CONFIG_FOR_DOC = "PersimmonConfig"


# Copied from transformers.models.llama.modeling_llama._get_unpad_data
def _get_unpad_data(attention_mask):
    seqlens_in_batch = attention_mask.sum(dim=-1, dtype=torch.int32)
    indices = torch.nonzero(attention_mask.flatten(), as_tuple=False).flatten()
    max_seqlen_in_batch = seqlens_in_batch.max().item()
    cu_seqlens = F.pad(torch.cumsum(seqlens_in_batch, dim=0, dtype=torch.torch.int32), (1, 0))
    return (
        indices,
        cu_seqlens,
        max_seqlen_in_batch,
    )


# Copied from transformers.models.llama.modeling_llama.LlamaRotaryEmbedding with Llama->Persimmon
class PersimmonRotaryEmbedding(nn.Module):
    def __init__(self, dim, max_position_embeddings=2048, base=10000, device=None):
        super().__init__()

        self.dim = dim
        self.max_position_embeddings = max_position_embeddings
        self.base = base
        inv_freq = 1.0 / (self.base ** (torch.arange(0, self.dim, 2).float().to(device) / self.dim))
        self.register_buffer("inv_freq", inv_freq, persistent=False)

        # Build here to make `torch.jit.trace` work.
        self._set_cos_sin_cache(
            seq_len=max_position_embeddings, device=self.inv_freq.device, dtype=torch.get_default_dtype()
        )

    def _set_cos_sin_cache(self, seq_len, device, dtype):
        self.max_seq_len_cached = seq_len
        t = torch.arange(self.max_seq_len_cached, device=device, dtype=self.inv_freq.dtype)

        freqs = torch.outer(t, self.inv_freq)
        # Different from paper, but it uses a different permutation in order to obtain the same calculation
        emb = torch.cat((freqs, freqs), dim=-1)
        self.register_buffer("cos_cached", emb.cos().to(dtype), persistent=False)
        self.register_buffer("sin_cached", emb.sin().to(dtype), persistent=False)

    def forward(self, x, seq_len=None):
        # x: [bs, num_attention_heads, seq_len, head_size]
        if seq_len > self.max_seq_len_cached:
            self._set_cos_sin_cache(seq_len=seq_len, device=x.device, dtype=x.dtype)

        return (
            self.cos_cached[:seq_len].to(dtype=x.dtype),
            self.sin_cached[:seq_len].to(dtype=x.dtype),
        )


# Copied from transformers.models.llama.modeling_llama.LlamaLinearScalingRotaryEmbedding with Llama->Persimmon
class PersimmonLinearScalingRotaryEmbedding(PersimmonRotaryEmbedding):
    """PersimmonRotaryEmbedding extended with linear scaling. Credits to the Reddit user /u/kaiokendev"""

    def __init__(self, dim, max_position_embeddings=2048, base=10000, device=None, scaling_factor=1.0):
        self.scaling_factor = scaling_factor
        super().__init__(dim, max_position_embeddings, base, device)

    def _set_cos_sin_cache(self, seq_len, device, dtype):
        self.max_seq_len_cached = seq_len
        t = torch.arange(self.max_seq_len_cached, device=device, dtype=self.inv_freq.dtype)
        t = t / self.scaling_factor

        freqs = torch.outer(t, self.inv_freq)
        # Different from paper, but it uses a different permutation in order to obtain the same calculation
        emb = torch.cat((freqs, freqs), dim=-1)
        self.register_buffer("cos_cached", emb.cos().to(dtype), persistent=False)
        self.register_buffer("sin_cached", emb.sin().to(dtype), persistent=False)


# Copied from transformers.models.llama.modeling_llama.LlamaDynamicNTKScalingRotaryEmbedding with Llama->Persimmon
class PersimmonDynamicNTKScalingRotaryEmbedding(PersimmonRotaryEmbedding):
    """PersimmonRotaryEmbedding extended with Dynamic NTK scaling. Credits to the Reddit users /u/bloc97 and /u/emozilla"""

    def __init__(self, dim, max_position_embeddings=2048, base=10000, device=None, scaling_factor=1.0):
        self.scaling_factor = scaling_factor
        super().__init__(dim, max_position_embeddings, base, device)

    def _set_cos_sin_cache(self, seq_len, device, dtype):
        self.max_seq_len_cached = seq_len

        if seq_len > self.max_position_embeddings:
            base = self.base * (
                (self.scaling_factor * seq_len / self.max_position_embeddings) - (self.scaling_factor - 1)
            ) ** (self.dim / (self.dim - 2))
            inv_freq = 1.0 / (base ** (torch.arange(0, self.dim, 2).float().to(device) / self.dim))
            self.register_buffer("inv_freq", inv_freq, persistent=False)

        t = torch.arange(self.max_seq_len_cached, device=device, dtype=self.inv_freq.dtype)

        freqs = torch.outer(t, self.inv_freq)
        # Different from paper, but it uses a different permutation in order to obtain the same calculation
        emb = torch.cat((freqs, freqs), dim=-1)
        self.register_buffer("cos_cached", emb.cos().to(dtype), persistent=False)
        self.register_buffer("sin_cached", emb.sin().to(dtype), persistent=False)


# Copied from transformers.models.llama.modeling_llama.rotate_half
def rotate_half(x):
    """Rotates half the hidden dims of the input."""
    x1 = x[..., : x.shape[-1] // 2]
    x2 = x[..., x.shape[-1] // 2 :]
    return torch.cat((-x2, x1), dim=-1)


# Copied from transformers.models.llama.modeling_llama.apply_rotary_pos_emb
def apply_rotary_pos_emb(q, k, cos, sin, position_ids, unsqueeze_dim=1):
    """Applies Rotary Position Embedding to the query and key tensors.

    Args:
        q (`torch.Tensor`): The query tensor.
        k (`torch.Tensor`): The key tensor.
        cos (`torch.Tensor`): The cosine part of the rotary embedding.
        sin (`torch.Tensor`): The sine part of the rotary embedding.
        position_ids (`torch.Tensor`):
            The position indices of the tokens corresponding to the query and key tensors. For example, this can be
            used to pass offsetted position ids when working with a KV-cache.
        unsqueeze_dim (`int`, *optional*, defaults to 1):
            The 'unsqueeze_dim' argument specifies the dimension along which to unsqueeze cos[position_ids] and
            sin[position_ids] so that they can be properly broadcasted to the dimensions of q and k. For example, note
            that cos[position_ids] and sin[position_ids] have the shape [batch_size, seq_len, head_dim]. Then, if q and
            k have the shape [batch_size, heads, seq_len, head_dim], then setting unsqueeze_dim=1 makes
            cos[position_ids] and sin[position_ids] broadcastable to the shapes of q and k. Similarly, if q and k have
            the shape [batch_size, seq_len, heads, head_dim], then set unsqueeze_dim=2.
    Returns:
        `tuple(torch.Tensor)` comprising of the query and key tensors rotated using the Rotary Position Embedding.
    """
    cos = cos[position_ids].unsqueeze(unsqueeze_dim)
    sin = sin[position_ids].unsqueeze(unsqueeze_dim)
    q_embed = (q * cos) + (rotate_half(q) * sin)
    k_embed = (k * cos) + (rotate_half(k) * sin)
    return q_embed, k_embed


# Copied from transformers.models.gpt_neox.modeling_gpt_neox.GPTNeoXMLP with GPTNeoX->Persimmon
class PersimmonMLP(nn.Module):
    def __init__(self, config):
        super().__init__()
        self.dense_h_to_4h = nn.Linear(config.hidden_size, config.intermediate_size)
        self.dense_4h_to_h = nn.Linear(config.intermediate_size, config.hidden_size)
        self.act = ACT2FN[config.hidden_act]

    def forward(self, hidden_states):
        hidden_states = self.dense_h_to_4h(hidden_states)
        hidden_states = self.act(hidden_states)
        hidden_states = self.dense_4h_to_h(hidden_states)
        return hidden_states


class PersimmonAttention(nn.Module):
    """Multi-headed attention from 'Attention Is All You Need' paper"""

    def __init__(self, config: PersimmonConfig, layer_idx: Optional[int] = None):
        super().__init__()
        self.config = config
        self.layer_idx = layer_idx
        if layer_idx is None:
            logger.warning_once(
                f"Instantiating {self.__class__.__name__} without passing `layer_idx` is not recommended and will "
                "to errors during the forward call, if caching is used. Please make sure to provide a `layer_idx` "
                "when creating this class."
            )

        self.hidden_size = config.hidden_size
        self.num_heads = config.num_attention_heads
        self.head_dim = self.hidden_size // self.num_heads
        self.max_position_embeddings = config.max_position_embeddings
        self.rope_theta = config.rope_theta
        self.partial_rotary_factor = config.partial_rotary_factor
        self.is_causal = True
<<<<<<< HEAD
=======
        # self.attention_dropout = config.attention_dropout
>>>>>>> 5590eadc

        if (self.head_dim * self.num_heads) != self.hidden_size:
            raise ValueError(
                f"hidden_size must be divisible by num_heads (got `hidden_size`: {self.hidden_size}"
                f" and `num_heads`: {self.num_heads})."
            )
        self.query_key_value = nn.Linear(self.hidden_size, 3 * self.hidden_size, bias=True)
        self.dense = nn.Linear(self.num_heads * self.head_dim, self.hidden_size, bias=True)
        self.qk_layernorm = config.qk_layernorm

        if self.qk_layernorm:
            self.q_layernorm = nn.LayerNorm(
                config.hidden_size // self.num_heads,
                eps=config.layer_norm_eps,
                elementwise_affine=True,
            )
            self.k_layernorm = nn.LayerNorm(
                config.hidden_size // self.num_heads,
                eps=config.layer_norm_eps,
                elementwise_affine=True,
            )
        self.attention_dropout = nn.Dropout(config.attention_dropout)
        self._init_rope()

    def _init_rope(self):
        if self.config.rope_scaling is None:
            self.rotary_emb = PersimmonRotaryEmbedding(
                int(self.partial_rotary_factor * self.head_dim),
                max_position_embeddings=self.max_position_embeddings,
                base=self.rope_theta,
            )
        else:
            scaling_type = self.config.rope_scaling["type"]
            scaling_factor = self.config.rope_scaling["factor"]
            if scaling_type == "linear":
                self.rotary_emb = PersimmonLinearScalingRotaryEmbedding(
                    int(self.partial_rotary_factor * self.head_dim),
                    max_position_embeddings=self.max_position_embeddings,
                    scaling_factor=scaling_factor,
                    base=self.rope_theta,
                )
            elif scaling_type == "dynamic":
                self.rotary_emb = PersimmonDynamicNTKScalingRotaryEmbedding(
                    int(self.partial_rotary_factor * self.head_dim),
                    max_position_embeddings=self.max_position_embeddings,
                    scaling_factor=scaling_factor,
                    base=self.rope_theta,
                )
            else:
                raise ValueError(f"Unknown RoPE scaling type {scaling_type}")

    # Copied from transformers.models.bloom.modeling_bloom.BloomAttention._split_heads
    def _split_heads(self, fused_qkv: torch.Tensor) -> Tuple[torch.Tensor, torch.Tensor, torch.Tensor]:
        """
        Split the last dimension into (num_heads, head_dim) without making any copies, results share same memory
        storage as `fused_qkv`

        Args:
            fused_qkv (`torch.tensor`, *required*): [batch_size, seq_length, num_heads * 3 * head_dim]

        Returns:
            query: [batch_size, seq_length, num_heads, head_dim] key: [batch_size, seq_length, num_heads, head_dim]
            value: [batch_size, seq_length, num_heads, head_dim]
        """
        batch_size, seq_length, three_times_hidden_size = fused_qkv.shape
        fused_qkv = fused_qkv.view(batch_size, seq_length, self.num_heads, 3, self.head_dim)
        return fused_qkv[..., 0, :], fused_qkv[..., 1, :], fused_qkv[..., 2, :]

    def forward(
        self,
        hidden_states: torch.Tensor,
        attention_mask: Optional[torch.Tensor] = None,
        position_ids: Optional[torch.LongTensor] = None,
        past_key_value: Optional[Cache] = None,
        output_attentions: bool = False,
        use_cache: bool = False,
        **kwargs,
    ) -> Tuple[torch.Tensor, Optional[torch.Tensor], Optional[Tuple[torch.Tensor]]]:
        if "padding_mask" in kwargs:
            warnings.warn(
                "Passing `padding_mask` is deprecated and will be removed in v4.37. Please make sure use `attention_mask` instead.`"
            )
        bsz, q_len, _ = hidden_states.size()

        # [batch_size, seq_length, 3 x hidden_size]
        fused_qkv = self.query_key_value(hidden_states)

        # 3 x [batch_size, seq_length, num_heads, head_dim]
        (query_states, key_states, value_states) = self._split_heads(fused_qkv)

        if self.qk_layernorm:
            query_states = self.q_layernorm(query_states)
            key_states = self.k_layernorm(key_states)

        # [batch_size, num_heads, seq_length, head_dim] -> [batch_size, seq_length, num_heads, head_dim]
        query_states = query_states.transpose(1, 2)
        value_states = value_states.transpose(1, 2)
        key_states = key_states.transpose(1, 2)

        kv_seq_len = key_states.shape[-2]
        if past_key_value is not None:
            if self.layer_idx is None:
                raise ValueError(
                    f"The cache structure has changed since version v4.36. If you are using {self.__class__.__name__} "
                    "for auto-regressive decoding with k/v caching, please make sure to initialize the attention class "
                    "with a layer index."
                )
            kv_seq_len += past_key_value.get_usable_length(kv_seq_len, self.layer_idx)
        cos, sin = self.rotary_emb(value_states, seq_len=kv_seq_len)

        # Partial rotary embedding
        query_rot, query_pass = (
            query_states[..., : self.rotary_emb.dim],
            query_states[..., self.rotary_emb.dim :],
        )
        key_rot, key_pass = (
            key_states[..., : self.rotary_emb.dim],
            key_states[..., self.rotary_emb.dim :],
        )
        # [batch_size, seq_length, num_heads, head_dim // config.partial_rotary_factor]
        query_rot, key_rot = apply_rotary_pos_emb(query_rot, key_rot, cos, sin, position_ids)

        # [batch_size, seq_length, num_heads, head_dim]
        query_states = torch.cat((query_rot, query_pass), dim=-1)
        key_states = torch.cat((key_rot, key_pass), dim=-1)

        if past_key_value is not None:
            # Specific to RoPE models with partial rotation
            cache_kwargs = {"sin": sin, "cos": cos, "partial_rotation_size": self.rotary_emb.dim}
            key_states, value_states = past_key_value.update(key_states, value_states, self.layer_idx, cache_kwargs)

        attn_weights = torch.matmul(query_states, key_states.transpose(2, 3)) / math.sqrt(self.head_dim)

        if attn_weights.size() != (bsz, self.num_heads, q_len, kv_seq_len):
            raise ValueError(
                f"Attention weights should be of size {(bsz, self.num_heads, q_len, kv_seq_len)}, but is"
                f" {attn_weights.size()}"
            )

        if attention_mask is not None:
            if attention_mask.size() != (bsz, 1, q_len, kv_seq_len):
                raise ValueError(
                    f"Attention mask should be of size {(bsz, 1, q_len, kv_seq_len)}, but is {attention_mask.size()}"
                )
            attn_weights = attn_weights + attention_mask

        # upcast attention to fp32
        attn_weights = nn.functional.softmax(attn_weights, dtype=torch.float32, dim=-1).to(query_states.dtype)

        if self.training:
            attn_weights = self.attention_dropout(attn_weights)

        attn_output = torch.matmul(attn_weights, value_states)

        if attn_output.size() != (bsz, self.num_heads, q_len, self.head_dim):
            raise ValueError(
                f"`attn_output` should be of size {(bsz, self.num_heads, q_len, self.head_dim)}, but is"
                f" {attn_output.size()}"
            )

        attn_output = attn_output.transpose(1, 2).contiguous()
        attn_output = attn_output.reshape(bsz, q_len, self.hidden_size)

        attn_output = self.dense(attn_output)

        if not output_attentions:
            attn_weights = None

        return attn_output, attn_weights, past_key_value


class PersimmonFlashAttention2(PersimmonAttention):
    """
    Persimmon flash attention module. This module inherits from `PersimmonAttention` as the weights of the module stays
    untouched. The only required change would be on the forward pass where it needs to correctly call the public API of
    flash attention.
    """

    def forward(
        self,
        hidden_states: torch.Tensor,
        attention_mask: Optional[torch.Tensor] = None,
        position_ids: Optional[torch.LongTensor] = None,
        past_key_value: Optional[Tuple[torch.Tensor]] = None,
        output_attentions: bool = False,
        use_cache: bool = False,
    ) -> Tuple[torch.Tensor, Optional[torch.Tensor], Optional[Tuple[torch.Tensor]]]:
        # FlashAttention output_attentions is unstable see https://github.com/Dao-AILab/flash-attention/blob/4c8ff9154e76c68e7114292bd527c22f45fbf586/flash_attn/flash_attn_interface.py#L506
        output_attentions = False

        bsz, q_len, _ = hidden_states.size()

        # [batch_size, seq_length, 3 x hidden_size]
        fused_qkv = self.query_key_value(hidden_states)

        # 3 x [batch_size, seq_length, num_heads, head_dim]
        (query_states, key_states, value_states) = self._split_heads(fused_qkv)

        if self.qk_layernorm:
            query_states = self.q_layernorm(query_states)
            key_states = self.k_layernorm(key_states)

        # [batch_size, seq_length, num_heads, head_dim] -> [batch_size, num_heads, seq_length, head_dim]
        query_states = query_states.transpose(1, 2)
        value_states = value_states.transpose(1, 2)
        key_states = key_states.transpose(1, 2)

        kv_seq_len = key_states.shape[-2]
        if past_key_value is not None:
            kv_seq_len += past_key_value[0].shape[-2]
        cos, sin = self.rotary_emb(value_states, seq_len=kv_seq_len)

        # Partial rotary embedding
        query_rot, query_pass = (
            query_states[..., : self.rotary_emb.dim],
            query_states[..., self.rotary_emb.dim :],
        )
        key_rot, key_pass = (
            key_states[..., : self.rotary_emb.dim],
            key_states[..., self.rotary_emb.dim :],
        )
        # [batch_size, num_heads, seq_length, head_dim // config.partial_rotary_factor]
        query_rot, key_rot = apply_rotary_pos_emb(query_rot, key_rot, cos, sin, position_ids)

        # [batch_size,  num_heads, seq_length, head_dim]
        query_states = torch.cat((query_rot, query_pass), dim=-1)
        key_states = torch.cat((key_rot, key_pass), dim=-1)

        if past_key_value is not None:
            # reuse k, v, self_attention
            key_states = torch.cat([past_key_value[0], key_states], dim=2)
            value_states = torch.cat([past_key_value[1], value_states], dim=2)

        past_key_value = (key_states, value_states) if use_cache else None

        input_dtype = query_states.dtype
        if input_dtype == torch.float32:
            # Handle the case where the model is quantized
            if hasattr(self.config, "_pre_quantization_dtype"):
                target_dtype = self.config._pre_quantization_dtype
            else:
                target_dtype = self.q_proj.weight.dtype

            logger.warning_once(
                f"The input hidden states seems to be silently casted in float32, this might be related to"
                f" the fact you have upcasted embedding or layer norm layers in float32. We will cast back the input in"
                f" {target_dtype}."
            )

            query_states = query_states.to(target_dtype)
            key_states = key_states.to(target_dtype)
            value_states = value_states.to(target_dtype)

        dropout_rate = 0.0 if not self.training else self.config.attention_dropout

        # [batch_size, num_heads, seq_length, head_dim] -> [batch_size, seq_length, num_heads, head_dim]
        query_states = query_states.transpose(1, 2)
        value_states = value_states.transpose(1, 2)
        key_states = key_states.transpose(1, 2)

        attn_output = self._flash_attention_forward(
            query_states,
            key_states,
            value_states,
            attention_mask,
            q_len,
            dropout=dropout_rate,
        )

        attn_output = attn_output.reshape(bsz, q_len, self.num_heads * self.head_dim)
        attn_output = self.dense(attn_output)

        if not output_attentions:
            attn_weights = None

        return attn_output, attn_weights, past_key_value

    def _flash_attention_forward(
        self,
        query_states,
        key_states,
        value_states,
        attention_mask,
        query_length,
        dropout=0.0,
        softmax_scale=None,
    ):
        """
        Calls the forward method of Flash Attention - if the input hidden states contain at least one padding token
        first unpad the input, then computes the attention scores and pad the final attention scores.

        Args:
            query_states (`torch.Tensor`):
                Input query states to be passed to Flash Attention API
            key_states (`torch.Tensor`):
                Input key states to be passed to Flash Attention API
            value_states (`torch.Tensor`):
                Input value states to be passed to Flash Attention API
            attention mask(`torch.Tensor`):
                The padding mask - corresponds to a tensor of size `(batch_size, seq_len)` where 0 stands for the
                position of padding tokens and 1 for the position of non-padding tokens.
            dropout (`int`, *optional*):
                Attention dropout
            softmax_scale (`float`, *optional*):
                The scaling of QK^T before applying softmax. Default to 1 / sqrt(head_dim)
        """

        if attention_mask is not None:
            batch_size = query_states.shape[0]
            (
                query_states,
                key_states,
                value_states,
                indices_q,
                cu_seq_lens,
                max_seq_lens,
            ) = self._upad_input(query_states, key_states, value_states, attention_mask, query_length)

            cu_seqlens_q, cu_seqlens_k = cu_seq_lens
            max_seqlen_in_batch_q, max_seqlen_in_batch_k = max_seq_lens

            attn_output_unpad = flash_attn_varlen_func(
                query_states,
                key_states,
                value_states,
                cu_seqlens_q=cu_seqlens_q,
                cu_seqlens_k=cu_seqlens_k,
                max_seqlen_q=max_seqlen_in_batch_q,
                max_seqlen_k=max_seqlen_in_batch_k,
                dropout_p=dropout,
                softmax_scale=softmax_scale,
                causal=self.is_causal,
            )

            attn_output = pad_input(attn_output_unpad, indices_q, batch_size, query_length)
        else:
            attn_output = flash_attn_func(
                query_states,
                key_states,
                value_states,
                dropout,
                softmax_scale=softmax_scale,
                causal=True,
            )

        return attn_output

    # Copied from transformers.models.llama.modeling_llama.LlamaFlashAttention2._upad_input
    def _upad_input(self, query_layer, key_layer, value_layer, attention_mask, query_length):
        indices_k, cu_seqlens_k, max_seqlen_in_batch_k = _get_unpad_data(attention_mask)
        batch_size, kv_seq_len, num_key_value_heads, head_dim = key_layer.shape

        key_layer = index_first_axis(
            key_layer.reshape(batch_size * kv_seq_len, num_key_value_heads, head_dim), indices_k
        )
        value_layer = index_first_axis(
            value_layer.reshape(batch_size * kv_seq_len, num_key_value_heads, head_dim), indices_k
        )
        if query_length == kv_seq_len:
            query_layer = index_first_axis(
                query_layer.reshape(batch_size * kv_seq_len, self.num_heads, head_dim), indices_k
            )
            cu_seqlens_q = cu_seqlens_k
            max_seqlen_in_batch_q = max_seqlen_in_batch_k
            indices_q = indices_k
        elif query_length == 1:
            max_seqlen_in_batch_q = 1
            cu_seqlens_q = torch.arange(
                batch_size + 1, dtype=torch.int32, device=query_layer.device
            )  # There is a memcpy here, that is very bad.
            indices_q = cu_seqlens_q[:-1]
            query_layer = query_layer.squeeze(1)
        else:
            # The -q_len: slice assumes left padding.
            attention_mask = attention_mask[:, -query_length:]
            query_layer, indices_q, cu_seqlens_q, max_seqlen_in_batch_q = unpad_input(query_layer, attention_mask)

        return (
            query_layer,
            key_layer,
            value_layer,
            indices_q,
            (cu_seqlens_q, cu_seqlens_k),
            (max_seqlen_in_batch_q, max_seqlen_in_batch_k),
        )


class PersimmonDecoderLayer(nn.Module):
    def __init__(self, config: PersimmonConfig, layer_idx: int):
        super().__init__()
        self.hidden_size = config.hidden_size
<<<<<<< HEAD
        self.self_attn = PersimmonAttention(config=config, layer_idx=layer_idx)
=======
        self.self_attn = (
            PersimmonAttention(config=config)
            if not getattr(config, "_flash_attn_2_enabled", False)
            else PersimmonFlashAttention2(config=config)
        )
>>>>>>> 5590eadc
        self.mlp = PersimmonMLP(config)
        self.input_layernorm = nn.LayerNorm(config.hidden_size, eps=config.layer_norm_eps)
        self.post_attention_layernorm = nn.LayerNorm(config.hidden_size, eps=config.layer_norm_eps)
        self.dropout = nn.Dropout(config.hidden_dropout)

    def forward(
        self,
        hidden_states: torch.Tensor,
        attention_mask: Optional[torch.Tensor] = None,
        position_ids: Optional[torch.LongTensor] = None,
        past_key_value: Optional[Tuple[torch.Tensor]] = None,
        output_attentions: Optional[bool] = False,
        use_cache: Optional[bool] = False,
    ) -> Tuple[torch.FloatTensor, Optional[Tuple[torch.FloatTensor, torch.FloatTensor]]]:
        """
        Args:
            hidden_states (`torch.FloatTensor`): input to the layer of shape `(batch, seq_len, embed_dim)`
            attention_mask (`torch.FloatTensor`, *optional*): attention mask of size
                `(batch, 1, tgt_len, src_len)` where padding elements are indicated by very large negative values.
            position_ids (`torch.LongTensor` of shape `({0})`, *optional*):
                Indices of positions of each input sequence tokens in the position embeddings. Selected in the range
                `[0, config.n_positions - 1]`.

                [What are position IDs?](../glossary#position-ids)
            past_key_value (`Tuple(torch.FloatTensor)`, *optional*):
                cached past key and value projection states
            output_attentions (`bool`, *optional*):
                Whether or not to return the attentions tensors of all attention layers. See `attentions` under
                returned tensors for more detail.
            use_cache (`bool`, *optional*):
                If set to `True`, `past_key_values` key value states are returned and can be used to speed up decoding
                (see `past_key_values`).
        """

        residual = hidden_states

        hidden_states = self.input_layernorm(hidden_states)

        # Self Attention
        hidden_states, self_attn_weights, present_key_value = self.self_attn(
            hidden_states=hidden_states,
            attention_mask=attention_mask,
            position_ids=position_ids,
            past_key_value=past_key_value,
            output_attentions=output_attentions,
            use_cache=use_cache,
        )
        hidden_states = residual + hidden_states

        # Fully Connected
        residual = hidden_states
        hidden_states = self.post_attention_layernorm(hidden_states)
        hidden_states = self.mlp(hidden_states)

        hidden_states = self.dropout(hidden_states)
        hidden_states = hidden_states + residual

        outputs = (hidden_states,)

        if output_attentions:
            outputs += (self_attn_weights,)

        if use_cache:
            outputs += (present_key_value,)

        return outputs


PERSIMMON_START_DOCSTRING = r"""
    This model inherits from [`PreTrainedModel`]. Check the superclass documentation for the generic methods the
    library implements for all its model (such as downloading or saving, resizing the input embeddings, pruning heads
    etc.)

    This model is also a PyTorch [torch.nn.Module](https://pytorch.org/docs/stable/nn.html#torch.nn.Module) subclass.
    Use it as a regular PyTorch Module and refer to the PyTorch documentation for all matter related to general usage
    and behavior.

    Parameters:
        config ([`PersimmonConfig`]):
            Model configuration class with all the parameters of the model. Initializing with a config file does not
            load the weights associated with the model, only the configuration. Check out the
            [`~PreTrainedModel.from_pretrained`] method to load the model weights.
"""


@add_start_docstrings(
    "The bare Persimmon Model outputting raw hidden-states without any specific head on top.",
    PERSIMMON_START_DOCSTRING,
)
class PersimmonPreTrainedModel(PreTrainedModel):
    config_class = PersimmonConfig
    base_model_prefix = "model"
    supports_gradient_checkpointing = True
    _no_split_modules = ["PersimmonDecoderLayer"]
    _skip_keys_device_placement = "past_key_values"
<<<<<<< HEAD
    _supports_cache_class = True
=======
    _supports_flash_attn_2 = True
>>>>>>> 5590eadc

    def _init_weights(self, module):
        std = self.config.initializer_range
        if isinstance(module, nn.Linear):
            module.weight.data.normal_(mean=0.0, std=std)
            if module.bias is not None:
                module.bias.data.zero_()
        elif isinstance(module, nn.Embedding):
            module.weight.data.normal_(mean=0.0, std=std)
            if module.padding_idx is not None:
                module.weight.data[module.padding_idx].zero_()


PERSIMMON_INPUTS_DOCSTRING = r"""
    Args:
        input_ids (`torch.LongTensor` of shape `(batch_size, sequence_length)`):
            Indices of input sequence tokens in the vocabulary. Padding will be ignored by default should you provide
            it.

            Indices can be obtained using [`AutoTokenizer`]. See [`PreTrainedTokenizer.encode`] and
            [`PreTrainedTokenizer.__call__`] for details.

            [What are input IDs?](../glossary#input-ids)
        attention_mask (`torch.Tensor` of shape `(batch_size, sequence_length)`, *optional*):
            Mask to avoid performing attention on padding token indices. Mask values selected in `[0, 1]`:

            - 1 for tokens that are **not masked**,
            - 0 for tokens that are **masked**.

            [What are attention masks?](../glossary#attention-mask)

            Indices can be obtained using [`AutoTokenizer`]. See [`PreTrainedTokenizer.encode`] and
            [`PreTrainedTokenizer.__call__`] for details.

            If `past_key_values` is used, optionally only the last `decoder_input_ids` have to be input (see
            `past_key_values`).

            If you want to change padding behavior, you should read [`modeling_opt._prepare_decoder_attention_mask`]
            and modify to your needs. See diagram 1 in [the paper](https://arxiv.org/abs/1910.13461) for more
            information on the default strategy.

            - 1 indicates the head is **not masked**,
            - 0 indicates the head is **masked**.
        position_ids (`torch.LongTensor` of shape `(batch_size, sequence_length)`, *optional*):
            Indices of positions of each input sequence tokens in the position embeddings. Selected in the range `[0,
            config.n_positions - 1]`.

            [What are position IDs?](../glossary#position-ids)
        past_key_values (`Cache` or `tuple(tuple(torch.FloatTensor))`, *optional*):
            Pre-computed hidden-states (key and values in the self-attention blocks and in the cross-attention
            blocks) that can be used to speed up sequential decoding. This typically consists in the `past_key_values`
            returned by the model at a previous stage of decoding, when `use_cache=True` or `config.use_cache=True`.

            Two formats are allowed:
            - a [`~cache_utils.Cache`] instance;
            - Tuple of `tuple(torch.FloatTensor)` of length `config.n_layers`, with each tuple having 2 tensors of
            shape `(batch_size, num_heads, sequence_length, embed_size_per_head)`). This is also known as the legacy
            cache format.

            The model will output the same cache format that is fed as input. If no `past_key_values` are passed, the
            legacy cache format will be returned.

            If `past_key_values` are used, the user can optionally input only the last `input_ids` (those that don't
            have their past key value states given to this model) of shape `(batch_size, 1)` instead of all `input_ids`
            of shape `(batch_size, sequence_length)`.
        inputs_embeds (`torch.FloatTensor` of shape `(batch_size, sequence_length, hidden_size)`, *optional*):
            Optionally, instead of passing `input_ids` you can choose to directly pass an embedded representation. This
            is useful if you want more control over how to convert `input_ids` indices into associated vectors than the
            model's internal embedding lookup matrix.
        use_cache (`bool`, *optional*):
            If set to `True`, `past_key_values` key value states are returned and can be used to speed up decoding (see
            `past_key_values`).
        output_attentions (`bool`, *optional*):
            Whether or not to return the attentions tensors of all attention layers. See `attentions` under returned
            tensors for more detail.
        output_hidden_states (`bool`, *optional*):
            Whether or not to return the hidden states of all layers. See `hidden_states` under returned tensors for
            more detail.
        return_dict (`bool`, *optional*):
            Whether or not to return a [`~utils.ModelOutput`] instead of a plain tuple.
"""


@add_start_docstrings(
    "The bare Persimmon Model outputting raw hidden-states without any specific head on top.",
    PERSIMMON_START_DOCSTRING,
)
class PersimmonModel(PersimmonPreTrainedModel):
    """
    Transformer decoder consisting of *config.num_hidden_layers* layers. Each layer is a [`PersimmonDecoderLayer`]

    Args:
        config: PersimmonConfig
    """

    def __init__(self, config: PersimmonConfig):
        super().__init__(config)
        self.padding_idx = config.pad_token_id
        self.vocab_size = config.vocab_size

        self.embed_tokens = nn.Embedding(config.vocab_size, config.hidden_size, self.padding_idx)
        self.layers = nn.ModuleList(
            [PersimmonDecoderLayer(config, layer_idx) for layer_idx in range(config.num_hidden_layers)]
        )
        self.final_layernorm = nn.LayerNorm(config.hidden_size, eps=config.layer_norm_eps)

        self.gradient_checkpointing = False
        # Initialize weights and apply final processing
        self.post_init()

    def get_input_embeddings(self):
        return self.embed_tokens

    def set_input_embeddings(self, value):
        self.embed_tokens = value

    @add_start_docstrings_to_model_forward(PERSIMMON_INPUTS_DOCSTRING)
    def forward(
        self,
        input_ids: torch.LongTensor = None,
        attention_mask: Optional[torch.Tensor] = None,
        position_ids: Optional[torch.LongTensor] = None,
        past_key_values: Optional[List[torch.FloatTensor]] = None,
        inputs_embeds: Optional[torch.FloatTensor] = None,
        use_cache: Optional[bool] = None,
        output_attentions: Optional[bool] = None,
        output_hidden_states: Optional[bool] = None,
        return_dict: Optional[bool] = None,
    ) -> Union[Tuple, BaseModelOutputWithPast]:
        output_attentions = output_attentions if output_attentions is not None else self.config.output_attentions
        output_hidden_states = (
            output_hidden_states if output_hidden_states is not None else self.config.output_hidden_states
        )
        use_cache = use_cache if use_cache is not None else self.config.use_cache

        return_dict = return_dict if return_dict is not None else self.config.use_return_dict

        # retrieve input_ids and inputs_embeds
        if input_ids is not None and inputs_embeds is not None:
            raise ValueError("You cannot specify both decoder_input_ids and decoder_inputs_embeds at the same time")
        elif input_ids is not None:
            batch_size, seq_length = input_ids.shape
        elif inputs_embeds is not None:
            batch_size, seq_length, _ = inputs_embeds.shape
        else:
            raise ValueError("You have to specify either decoder_input_ids or decoder_inputs_embeds")

        seq_length_with_past = seq_length
        past_key_values_length = 0

        if self.gradient_checkpointing and self.training:
            if use_cache:
                logger.warning_once(
                    "`use_cache=True` is incompatible with gradient checkpointing. Setting `use_cache=False`..."
                )
                use_cache = False

        if use_cache:
            use_legacy_cache = not isinstance(past_key_values, Cache)
            if use_legacy_cache:
                past_key_values = DynamicCache.from_legacy_cache(past_key_values)
            past_key_values_length = past_key_values.get_usable_length(seq_length)
            seq_length_with_past = seq_length_with_past + past_key_values_length

        if position_ids is None:
            device = input_ids.device if input_ids is not None else inputs_embeds.device
            position_ids = torch.arange(
                past_key_values_length,
                seq_length + past_key_values_length,
                dtype=torch.long,
                device=device,
            )
            position_ids = position_ids.unsqueeze(0)

        if inputs_embeds is None:
            inputs_embeds = self.embed_tokens(input_ids)

        if getattr(self.config, "_flash_attn_2_enabled", False):
            # 2d mask is passed through the layers
            attention_mask = attention_mask if (attention_mask is not None and 0 in attention_mask) else None
        else:
            # 4d mask is passed through the layers
            attention_mask = _prepare_4d_causal_attention_mask(
                attention_mask,
                (batch_size, seq_length),
                inputs_embeds,
                past_key_values_length,
            )

        # embed positions
        hidden_states = inputs_embeds

        # decoder layers
        all_hidden_states = () if output_hidden_states else None
        all_self_attns = () if output_attentions else None
        next_decoder_cache = None

        for decoder_layer in self.layers:
            if output_hidden_states:
                all_hidden_states += (hidden_states,)

            if self.gradient_checkpointing and self.training:
                layer_outputs = self._gradient_checkpointing_func(
                    decoder_layer.__call__,
                    hidden_states,
                    attention_mask,
                    position_ids,
                    past_key_values,
                    output_attentions,
                )
            else:
                layer_outputs = decoder_layer(
                    hidden_states,
                    attention_mask=attention_mask,
                    position_ids=position_ids,
                    past_key_value=past_key_values,
                    output_attentions=output_attentions,
                    use_cache=use_cache,
                )

            hidden_states = layer_outputs[0]

            if use_cache:
                next_decoder_cache = layer_outputs[2 if output_attentions else 1]

            if output_attentions:
                all_self_attns += (layer_outputs[1],)

        hidden_states = self.final_layernorm(hidden_states)

        # add hidden states from the last decoder layer
        if output_hidden_states:
            all_hidden_states += (hidden_states,)

        next_cache = None
        if use_cache:
            next_cache = next_decoder_cache.to_legacy_cache() if use_legacy_cache else next_decoder_cache

        if not return_dict:
            return tuple(v for v in [hidden_states, next_cache, all_hidden_states, all_self_attns] if v is not None)
        return BaseModelOutputWithPast(
            last_hidden_state=hidden_states,
            past_key_values=next_cache,
            hidden_states=all_hidden_states,
            attentions=all_self_attns,
        )


class PersimmonForCausalLM(PersimmonPreTrainedModel):
    _tied_weights_keys = ["lm_head.weight"]

    # Copied from transformers.models.llama.modeling_llama.LlamaForCausalLM.__init__ with LLAMA->PERSIMMON,Llama->Persimmon
    def __init__(self, config):
        super().__init__(config)
        self.model = PersimmonModel(config)
        self.vocab_size = config.vocab_size
        self.lm_head = nn.Linear(config.hidden_size, config.vocab_size, bias=False)

        # Initialize weights and apply final processing
        self.post_init()

    # Copied from transformers.models.llama.modeling_llama.LlamaForCausalLM.get_input_embeddings
    def get_input_embeddings(self):
        return self.model.embed_tokens

    # Copied from transformers.models.llama.modeling_llama.LlamaForCausalLM.set_input_embeddings
    def set_input_embeddings(self, value):
        self.model.embed_tokens = value

    # Copied from transformers.models.llama.modeling_llama.LlamaForCausalLM.get_output_embeddings
    def get_output_embeddings(self):
        return self.lm_head

    # Copied from transformers.models.llama.modeling_llama.LlamaForCausalLM.set_output_embeddings
    def set_output_embeddings(self, new_embeddings):
        self.lm_head = new_embeddings

    # Copied from transformers.models.llama.modeling_llama.LlamaForCausalLM.set_decoder
    def set_decoder(self, decoder):
        self.model = decoder

    # Copied from transformers.models.llama.modeling_llama.LlamaForCausalLM.get_decoder
    def get_decoder(self):
        return self.model

    @add_start_docstrings_to_model_forward(PERSIMMON_INPUTS_DOCSTRING)
    @replace_return_docstrings(output_type=CausalLMOutputWithPast, config_class=_CONFIG_FOR_DOC)
    def forward(
        self,
        input_ids: torch.LongTensor = None,
        attention_mask: Optional[torch.Tensor] = None,
        position_ids: Optional[torch.LongTensor] = None,
        past_key_values: Optional[List[torch.FloatTensor]] = None,
        inputs_embeds: Optional[torch.FloatTensor] = None,
        labels: Optional[torch.LongTensor] = None,
        use_cache: Optional[bool] = None,
        output_attentions: Optional[bool] = None,
        output_hidden_states: Optional[bool] = None,
        return_dict: Optional[bool] = None,
    ) -> Union[Tuple, CausalLMOutputWithPast]:
        r"""
        Args:
            labels (`torch.LongTensor` of shape `(batch_size, sequence_length)`, *optional*):
                Labels for computing the masked language modeling loss. Indices should either be in `[0, ...,
                config.vocab_size]` or -100 (see `input_ids` docstring). Tokens with indices set to `-100` are ignored
                (masked), the loss is only computed for the tokens with labels in `[0, ..., config.vocab_size]`.

        Returns:

        Example:

        ```python
        >>> from transformers import AutoTokenizer, PersimmonForCausalLM

        >>> model = PersimmonForCausalLM.from_pretrained("adept/persimmon-8b-base")
        >>> tokenizer = AutoTokenizer.from_pretrained("adept/persimmon-8b-base")

        >>> prompt = "human: Hey, what should I eat for dinner?"
        >>> inputs = tokenizer(prompt, return_tensors="pt")

        >>> # Generate
        >>> generate_ids = model.generate(inputs.input_ids, max_length=30)
        >>> tokenizer.batch_decode(generate_ids, skip_special_tokens=True, clean_up_tokenization_spaces=False)[0]
        'human: Hey, what should I eat for dinner?\n\ncat: 🐱\n\nhuman: 😐\n\n'
        ```"""

        output_attentions = output_attentions if output_attentions is not None else self.config.output_attentions
        output_hidden_states = (
            output_hidden_states if output_hidden_states is not None else self.config.output_hidden_states
        )
        return_dict = return_dict if return_dict is not None else self.config.use_return_dict

        # decoder outputs consists of (dec_features, layer_state, dec_hidden, dec_attn)
        outputs = self.model(
            input_ids=input_ids,
            attention_mask=attention_mask,
            position_ids=position_ids,
            past_key_values=past_key_values,
            inputs_embeds=inputs_embeds,
            use_cache=use_cache,
            output_attentions=output_attentions,
            output_hidden_states=output_hidden_states,
            return_dict=return_dict,
        )

        hidden_states = outputs[0]
        logits = self.lm_head(hidden_states)

        loss = None
        if labels is not None:
            # Shift so that tokens < n predict n
            shift_logits = logits[..., :-1, :].contiguous()
            shift_labels = labels[..., 1:].contiguous()
            # Flatten the tokens
            loss_fct = CrossEntropyLoss()
            shift_logits = shift_logits.view(-1, self.config.vocab_size)
            shift_labels = shift_labels.view(-1)
            # Enable model parallelism
            shift_labels = shift_labels.to(shift_logits.device)
            loss = loss_fct(shift_logits, shift_labels)

        if not return_dict:
            output = (logits,) + outputs[1:]
            return (loss,) + output if loss is not None else output

        return CausalLMOutputWithPast(
            loss=loss,
            logits=logits,
            past_key_values=outputs.past_key_values,
            hidden_states=outputs.hidden_states,
            attentions=outputs.attentions,
        )

    # Copied from transformers.models.llama.modeling_llama.LlamaForCausalLM.prepare_inputs_for_generation
    def prepare_inputs_for_generation(
        self, input_ids, past_key_values=None, attention_mask=None, inputs_embeds=None, **kwargs
    ):
        if past_key_values is not None:
            if isinstance(past_key_values, Cache):
                cache_length = past_key_values.get_seq_length()
                past_length = past_key_values.seen_tokens
                max_cache_length = past_key_values.get_max_length()
            else:
                cache_length = past_length = past_key_values[0][0].shape[2]
                max_cache_length = None

            # Keep only the unprocessed tokens:
            # 1 - If the length of the attention_mask exceeds the length of input_ids, then we are in a setting where
            # some of the inputs are exclusivelly passed as part of the cache (e.g. when passing input_embeds as
            # input)
            if attention_mask is not None and attention_mask.shape[1] > input_ids.shape[1]:
                input_ids = input_ids[:, -(attention_mask.shape[1] - past_length) :]
            # 2 - If the past_length is smaller than input_ids', then input_ids holds all input tokens. We can discard
            # input_ids based on the past_length.
            elif past_length < input_ids.shape[1]:
                input_ids = input_ids[:, past_length:]
            # 3 - Otherwise (past_length >= input_ids.shape[1]), let's assume input_ids only has unprocessed tokens.

            # If we are about to go beyond the maximum cache length, we need to crop the input attention mask.
            if (
                max_cache_length is not None
                and attention_mask is not None
                and cache_length + input_ids.shape[1] > max_cache_length
            ):
                attention_mask = attention_mask[:, -max_cache_length:]

        position_ids = kwargs.get("position_ids", None)
        if attention_mask is not None and position_ids is None:
            # create position_ids on the fly for batch generation
            position_ids = attention_mask.long().cumsum(-1) - 1
            position_ids.masked_fill_(attention_mask == 0, 1)
            if past_key_values:
                position_ids = position_ids[:, -input_ids.shape[1] :]

        # if `inputs_embeds` are passed, we only want to use them in the 1st generation step
        if inputs_embeds is not None and past_key_values is None:
            model_inputs = {"inputs_embeds": inputs_embeds}
        else:
            model_inputs = {"input_ids": input_ids}

        model_inputs.update(
            {
                "position_ids": position_ids,
                "past_key_values": past_key_values,
                "use_cache": kwargs.get("use_cache"),
                "attention_mask": attention_mask,
            }
        )
        return model_inputs

    @staticmethod
    def _reorder_cache(past_key_values, beam_idx):
        reordered_past = ()
        for layer_past in past_key_values:
            reordered_past += (
                tuple(past_state.index_select(0, beam_idx.to(past_state.device)) for past_state in layer_past),
            )
        return reordered_past


@add_start_docstrings(
    """
    The Persimmon transformer with a sequence classification head on top (linear layer).

    [`PersimmonForSequenceClassification`] uses the last token in order to do the classification, as other causal
    models (e.g. GPT-2) do.

    Since it does classification on the last token, it requires to know the position of the last token. If a
    `pad_token_id` is defined in the configuration, it finds the last token that is not a padding token in each row. If
    no `pad_token_id` is defined, it simply takes the last value in each row of the batch. Since it cannot guess the
    padding tokens when `inputs_embeds` are passed instead of `input_ids`, it does the same (take the last value in
    each row of the batch).
    """,
    PERSIMMON_START_DOCSTRING,
)
# Copied from transformers.models.llama.modeling_llama.LlamaForSequenceClassification with LLAMA->PERSIMMON,Llama->Persimmon
class PersimmonForSequenceClassification(PersimmonPreTrainedModel):
    def __init__(self, config):
        super().__init__(config)
        self.num_labels = config.num_labels
        self.model = PersimmonModel(config)
        self.score = nn.Linear(config.hidden_size, self.num_labels, bias=False)

        # Initialize weights and apply final processing
        self.post_init()

    def get_input_embeddings(self):
        return self.model.embed_tokens

    def set_input_embeddings(self, value):
        self.model.embed_tokens = value

    @add_start_docstrings_to_model_forward(PERSIMMON_INPUTS_DOCSTRING)
    def forward(
        self,
        input_ids: torch.LongTensor = None,
        attention_mask: Optional[torch.Tensor] = None,
        position_ids: Optional[torch.LongTensor] = None,
        past_key_values: Optional[List[torch.FloatTensor]] = None,
        inputs_embeds: Optional[torch.FloatTensor] = None,
        labels: Optional[torch.LongTensor] = None,
        use_cache: Optional[bool] = None,
        output_attentions: Optional[bool] = None,
        output_hidden_states: Optional[bool] = None,
        return_dict: Optional[bool] = None,
    ) -> Union[Tuple, SequenceClassifierOutputWithPast]:
        r"""
        labels (`torch.LongTensor` of shape `(batch_size,)`, *optional*):
            Labels for computing the sequence classification/regression loss. Indices should be in `[0, ...,
            config.num_labels - 1]`. If `config.num_labels == 1` a regression loss is computed (Mean-Square loss), If
            `config.num_labels > 1` a classification loss is computed (Cross-Entropy).
        """
        return_dict = return_dict if return_dict is not None else self.config.use_return_dict

        transformer_outputs = self.model(
            input_ids,
            attention_mask=attention_mask,
            position_ids=position_ids,
            past_key_values=past_key_values,
            inputs_embeds=inputs_embeds,
            use_cache=use_cache,
            output_attentions=output_attentions,
            output_hidden_states=output_hidden_states,
            return_dict=return_dict,
        )
        hidden_states = transformer_outputs[0]
        logits = self.score(hidden_states)

        if input_ids is not None:
            batch_size = input_ids.shape[0]
        else:
            batch_size = inputs_embeds.shape[0]

        if self.config.pad_token_id is None and batch_size != 1:
            raise ValueError("Cannot handle batch sizes > 1 if no padding token is defined.")
        if self.config.pad_token_id is None:
            sequence_lengths = -1
        else:
            if input_ids is not None:
                # if no pad token found, use modulo instead of reverse indexing for ONNX compatibility
                sequence_lengths = torch.eq(input_ids, self.config.pad_token_id).int().argmax(-1) - 1
                sequence_lengths = sequence_lengths % input_ids.shape[-1]
                sequence_lengths = sequence_lengths.to(logits.device)
            else:
                sequence_lengths = -1

        pooled_logits = logits[torch.arange(batch_size, device=logits.device), sequence_lengths]

        loss = None
        if labels is not None:
            labels = labels.to(logits.device)
            if self.config.problem_type is None:
                if self.num_labels == 1:
                    self.config.problem_type = "regression"
                elif self.num_labels > 1 and (labels.dtype == torch.long or labels.dtype == torch.int):
                    self.config.problem_type = "single_label_classification"
                else:
                    self.config.problem_type = "multi_label_classification"

            if self.config.problem_type == "regression":
                loss_fct = MSELoss()
                if self.num_labels == 1:
                    loss = loss_fct(pooled_logits.squeeze(), labels.squeeze())
                else:
                    loss = loss_fct(pooled_logits, labels)
            elif self.config.problem_type == "single_label_classification":
                loss_fct = CrossEntropyLoss()
                loss = loss_fct(pooled_logits.view(-1, self.num_labels), labels.view(-1))
            elif self.config.problem_type == "multi_label_classification":
                loss_fct = BCEWithLogitsLoss()
                loss = loss_fct(pooled_logits, labels)
        if not return_dict:
            output = (pooled_logits,) + transformer_outputs[1:]
            return ((loss,) + output) if loss is not None else output

        return SequenceClassifierOutputWithPast(
            loss=loss,
            logits=pooled_logits,
            past_key_values=transformer_outputs.past_key_values,
            hidden_states=transformer_outputs.hidden_states,
            attentions=transformer_outputs.attentions,
        )<|MERGE_RESOLUTION|>--- conflicted
+++ resolved
@@ -227,10 +227,7 @@
         self.rope_theta = config.rope_theta
         self.partial_rotary_factor = config.partial_rotary_factor
         self.is_causal = True
-<<<<<<< HEAD
-=======
         # self.attention_dropout = config.attention_dropout
->>>>>>> 5590eadc
 
         if (self.head_dim * self.num_heads) != self.hidden_size:
             raise ValueError(
@@ -622,15 +619,11 @@
     def __init__(self, config: PersimmonConfig, layer_idx: int):
         super().__init__()
         self.hidden_size = config.hidden_size
-<<<<<<< HEAD
-        self.self_attn = PersimmonAttention(config=config, layer_idx=layer_idx)
-=======
         self.self_attn = (
             PersimmonAttention(config=config)
             if not getattr(config, "_flash_attn_2_enabled", False)
             else PersimmonFlashAttention2(config=config)
         )
->>>>>>> 5590eadc
         self.mlp = PersimmonMLP(config)
         self.input_layernorm = nn.LayerNorm(config.hidden_size, eps=config.layer_norm_eps)
         self.post_attention_layernorm = nn.LayerNorm(config.hidden_size, eps=config.layer_norm_eps)
@@ -726,11 +719,7 @@
     supports_gradient_checkpointing = True
     _no_split_modules = ["PersimmonDecoderLayer"]
     _skip_keys_device_placement = "past_key_values"
-<<<<<<< HEAD
-    _supports_cache_class = True
-=======
     _supports_flash_attn_2 = True
->>>>>>> 5590eadc
 
     def _init_weights(self, module):
         std = self.config.initializer_range
